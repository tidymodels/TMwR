```{r models-setup, include = FALSE}
knitr::opts_chunk$set(fig.path = "figures/")
library(tidymodels)
library(kknn)
library(kableExtra)
library(tidyr)

source("ames_snippets.R")
```

# Fitting models with parsnip {#models}

The parsnip package provides a fluent and standardized interface for a variety of different models. In this chapter, we both give some motivation for why a common interface is beneficial and show how the use the package. 

In Chapter \@ref(recipes), we discussed recipe objects for feature engineering and data preprocessing prior to modeling. Recipes are not discussed in this chapter in order to focus on the model itself; Chapter \@ref(workflows) illustrates how to combine models and recipes together into something called a `workflow` object. 
 
## Create a model

Once the data have been encoded in a format ready for a modeling algorithm, such as a numeric matrix, they can be used in the model building process.  

Suppose that a linear regression model was our initial choice for the model. This is equivalent to specifying that the outcome data is numeric and that the predictors are related to the model in terms of simple slopes and intercepts: 

$$y_i = \beta_0 + \beta_1 x_{1i} + \ldots + \beta_p x_{pi}$$

There are a variety of methods that can be used to estimate the model parameters: 

 * _Ordinary linear regression_ uses the traditional method of least squares to solve for the model parameters. 

 * _Regularized linear regression_ adds a penalty to the least squares method to encourage simplicity by removing predictors and/or shrinking their coefficients towards zero. This can be executed using Bayesian or non-Bayesian techniques. 

In R, the `stats` package can be used for the first case. The syntax for `lm()` is 

```r
model <- lm(formula, data, ...)
```

where `...` symbolizes other options to pass to `lm()`. The function does _not_ have an `x`/`y` interface, where we might pass in our outcome as `y` and our predictors as `x`. 

To estimate with regularization, a Bayesian model can be fit using the `rstanarm` package: 

```r
model <- stan_glm(formula, data, family = "gaussian", ...)
```

In this case, the other options passed via `...` would include arguments for the _prior distributions_ of the parameters as well as specifics about the numerical aspects of the model. As with `lm()`, only the formula interface is available. 

A popular non-Bayesian approach to regularized regression is the glmnet model [@glmnet]. Its syntax is:

```r
model <- glmnet(x = matrix, y = vector, family = "gaussian", ...)
```

In this case, the predictor data must already be formatted into a numeric matrix; there is only and `x`/`y` method and no formula method. 

Note that these interfaces are heterogeneous in either how the data are passed to the model function or in terms of their arguments. The first issue is that, to fit models across different packages, the data must be formatted in different ways. `lm()` and `stan_glm()` only have formula interfaces while `glmnet()` does not. For other types of models, the interfaces may be even more disparate. For a person trying to do data analysis, these differences require the memorization of each package's syntax and can be very frustrating. 

For tidymodels, the approach to specifying a model is intended to be more unified: 

1. **Specify the _type_ of model based on its mathematical structure** (e.g., linear regression, random forest, _K_-nearest neighbors, etc). 

2. **Specify the _engine_ for fitting the model.** Most often this reflects the software package that should be used. 

3. **When required, declare the _mode_ of the model.** The mode reflects the type of prediction outcome. For numeric outcomes, the mode is _regression_; for qualitative outcomes, it is _classification_^[Note that parsnip constrains the outcome column of a classification models to be encoded as a _factor_; using binary numeric values will result in an error.]. If a model can only create one type of model, such as linear regression, the mode is already set. 

These specifications are built _without referencing the data_. For example, for the three cases above: 

```{r models-lin-reg-spec}
linear_reg() %>% set_engine("lm")

linear_reg() %>% set_engine("glmnet") 

linear_reg() %>% set_engine("stan")
```


Once the details of the model have been specified, the model estimation can be done with either the `fit()` function (to use a formula) or the `fit_xy()` function (when your data are already pre-processed). The parsnip package allows the user to be indifferent to the interface of the underlying model; you can always use a formula even if the modeling package's function only has the `x`/`y` interface. 

The `translate()` function can provide details on how parsnip converts the user's code to the package's syntax: 

```{r models-lin-reg-trans}
linear_reg() %>% set_engine("lm") %>% translate()

linear_reg() %>% set_engine("glmnet") %>% translate()

linear_reg() %>% set_engine("stan") %>% translate()
```

Note that `missing_arg()` is just a placeholder for the data that has yet to be provided. 

:::rmdnote
Note that, for the Stan and glmnet engines, the `family` argument was automatically added as a default. As will be shown below, this option can be changed.  
:::

<<<<<<< HEAD
As a simple demonstration, the sale price of the houses in the Ames data can be predicted as a function of just longitude and latitude. This code builds on the current analysis shown in Section \@ref(recipes-summary):
=======
Let's walk through how to predict the sale price of houses in the Ames data as a function of only longitude and latitude. 
>>>>>>> ba324525

```{r models-ames-geocodes}
lm_model <- 
  linear_reg() %>% 
  set_engine("lm")

lm_form_fit <- 
  lm_model %>% 
  # Recall that Sale_Price has been pre-logged
  fit(Sale_Price ~ Longitude + Latitude, data = ames_train)

lm_xy_fit <- 
  lm_model %>% 
  fit_xy(
    x = ames_train %>% select(Longitude, Latitude),
    y = ames_train %>% pull(Sale_Price)
    )
    
lm_form_fit
lm_xy_fit
```

:::rmdwarning
The differences are between `fit()` and `fit_xy()` may not be obvious. 

If `fit()` is used, this _almost always_ means that dummy variables will be created from qualitative predictors. If the underlying function requires a matrix (like glmnet), it will make them. However, if the underlying function uses a formula, `fit()` just passes the formula to that function. We estimate that 99% of modeling functions using formulas make dummy variables. The other 1% include tree-based methods that do not require purely numeric predictors. 

The `fit_xy()` function always passes the data as-is to the underlying model function. It will not create dummy variables before doing so.
:::

Not only does parsnip enable a consistent model interface for different packages, it also provides consistency in the _model arguments_. It is common for different functions which fit the same model to have different argument names. Random forest model functions are a good example. Three commonly used arguments are the number of trees in the ensemble, the number of predictors to randomly sample with each split within a tree, and the number of data points required to make a split. For three different R packages implementing this algorithm, those arguments are:

```{r, models-rf-arg-names, echo = FALSE, results = "asis"}
arg_info <- 
  tribble(
    ~ `Argument Type`, ~parsnip,
    "# trees", "trees",
    "# sampled predictors", "mtry",
    "# data points to split", "min_n"
  )

arg_info <-
  get_from_env("rand_forest_args") %>% 
  select(engine, parsnip, original) %>% 
  full_join(arg_info, by = "parsnip") %>% 
  mutate(package = ifelse(engine == "spark", "sparklyr", engine))

arg_info %>%
  select(package, `Argument Type`, original) %>%
  # mutate(original = paste0("<tt>", original, "</tt>")) %>% 
  pivot_wider(
    id_cols = c(`Argument Type`),
    values_from = c(original),
    names_from = c(package)
  ) %>% 
  kable(escape = FALSE) %>% 
  kable_styling()
```

In an effort to make argument specification less painful, parsnip uses common argument names within and between packages. For random forests, parsnip models use: 

```{r, models-parsnip-names, echo = FALSE, results = "asis"}
arg_info %>%
  select(`Argument Type`, parsnip) %>%
  distinct() %>% 
  # mutate(parsnip = paste0("<tt>", parsnip, "</tt>")) %>% 
  kable(escape = FALSE) %>% 
  kable_styling(full_width = FALSE)
```

Admittedly, this is one more set of arguments to memorize. However, when other types of models have the same argument types, these names still apply. For example, boosted tree ensembles also create a large number of tree-based models, so `trees` is also used there, as is `num_n`, and so on. The parsnip argument names have also been standardized with similar recipe arguments. 

Some of the original argument names can be fairly jargon-y. For example, to specify the amount of regularization to use in a glmnet model, the Greek letter `lambda` is used. While this mathematical notation is commonly used in the statistics literature, it is not obvious to many people what `lambda` represents (especially those who consume the model results). Since this is the penalty used in regularization, parsnip standardizes on the argument name `penalty`. Similarly, the number of neighbors in a _K_-nearest neighbors model is called `neighbors` instead of `k`. Our rule of thumb when standardizing argument names is:

> If a practitioner were to include these names in a plot or table, would the people viewing those results understand the name? 

To understand how the parsnip argument names map to the original names, use the help file for the model (available via `?rand_forest`) as well as the `translate()` function: 

```{r models-glmnet-trans}
rand_forest(trees = 1000, min_n = 5) %>% 
  set_engine("ranger") %>% 
  set_mode("regression") %>% 
  translate()
```

Modeling functions in parsnip separate model arguments into two categories: 

 * _Main arguments_ are more commonly used and tend to be available across engines. 

 * _Engine arguments_ are either specific to a particular engine or used more rarely. 

For example, in the translation of the random forest code above, the arguments `num.threads`, `verbose`, and `seed` were added by default. These arguments are specific to the ranger implementation of random forest models and wouldn't make sense as main arguments. Engine-specific arguments can be specified in `set_engine()`. For example, to have the `ranger::ranger()` function print out more information about the fit:

```{r models-ranger-verb}
rand_forest(trees = 1000, min_n = 5) %>% 
  set_engine("ranger", verbose = TRUE) %>% 
  set_mode("regression") 
```


## Use the model results

Once the model is created and fit, we can use the results in a variety of ways; we might want to plot, print, or otherwise examine the model output. Several quantities are stored in a parsnip model object, including the fitted model. This can be found in an element called `fit`, which can be returned using the `purrr::pluck()` function:

```{r models-pluck}
lm_form_fit %>% pluck("fit")
```

Normal methods can be applied to this object, such as printing, plotting, and so on: 

```{r models-pluck-coef}
lm_form_fit %>% pluck("fit") %>% vcov()
```

:::rmdwarning
Never pass the `fit` element of a parsnip model to a model prediction function; see Section \@ref(parsnip-predictions) for making predictions. If the data were preprocessed in any way, incorrect predictions will be generated (sometimes, without errors). The underlying model's prediction function has no idea if any transformations have been made to the data prior to running the model.
:::

One issue with some existing methods in base R is that the results are stored in a manner that may not be the most useful. For example, the `summary()` method for `lm` objects can be used used to print the results of the model fit, including a table with parameter values, their uncertainty estimates, and p-values. These particular results can also be saved:

```{r models-lm-param}
model_res <- 
  lm_form_fit %>% 
  pluck("fit") %>% 
  summary()

# The model coefficient table is accessible via the `coef` method.
param_est <- coef(model_res)
class(param_est)
param_est
```

There are a few things to notice about this result. First, the object is a numeric matrix. This data structure was mostly likely chosen since all of the calculated results are numeric and a matrix object is stored more efficiently than a data frame. This choice was probably made in the late 1970's when computational efficiency was extremely critical. Second, the non-numeric data (the labels for the coefficients) are contained in the row names. Keeping the parameter labels as row names is very consistent with the conventions in the original S language. 

A reasonable next step might be to create a visualization of the parameters values. To do this, it would be sensible to convert the parameter matrix to a data frame. We could add the row names as a column so that they can be used in a plot. However, notice that several of the existing matrix column names would not be valid R column names for ordinary data frames (e.g. `"Pr(>|t|)"`.  Another complication is the consistency of the column names. For `lm` objects, the column for the test statistic is `"Pr(>|t|)"`, but for other models, a different test might be used and, as a result, the column name would be different (e.g., `"Pr(>|z|)"`) and the type of test would be _encoded in the column name_.  
 
While these additional data formatting steps are not impossible to overcome, they are a hindrance, especially since they might be different for different types of models. The matrix is not a highly reusable data structure mostly because it constrains the data to be of a single type (e.g. numeric). Additionally, keeping some data in the dimension names is also problematic since those data must be extracted to be of general use.

As a solution, the broom package has methods to convert many types of model objects to a tidy structure. For example, using the `tidy()` method on the linear model produces:


```{r models-tidy-lm}
tidy(lm_form_fit)
```
 
The column names are standardized across models and do not contain any additional data (such as the type of statistical test). The data previously contained in the row names are now in a column called `terms` and so on. One important principle in the tidymodels ecosystem is that a function should return values that are _predictable, consistent, and unsurprising_. 


## Make predictions {#parsnip-predictions}

Another area where parsnip diverges from conventional R modeling functions is the format of values returned from `predict()`. For predictions, parsnip always conforms to the following rules: 

 1. The results are always a tibble.
 2. The column names of the tibble are always predictable. 
 3. There are always as many rows in the tibble as there are in the input data set. 

For example, when numeric data are predicted: 

```{r models-small-pred}
ames_test_small <- ames_test %>% slice(1:5)
predict(lm_form_fit, new_data = ames_test_small)
```

The row order of the predictions are always the same as the original data. 

:::rmdnote
Why are there leading dot in some of the column names? Some tidyverse and tidymodels arguments and return values contain periods. This is to protect against merging data with duplicate names. There are some data sets that contain predictors names `pred`! 
:::

These three rules make it easier to merge predictions with the original data: 

```{r models-small-int}
ames_test_small %>% 
  select(Sale_Price) %>% 
  bind_cols(predict(lm_form_fit, ames_test_small)) %>% 
  # Add 95% prediction intervals to the results:
  bind_cols(predict(lm_form_fit, ames_test_small, type = "pred_int")) 
```

The motivation for the first rule comes from some R packages producing dissimilar data types from prediction functions. For example, the ranger package is an excellent tool for computing random forest models. However, instead of returning a data frame or vector as output, a specialized object is returned that has multiple values embedded within it (including the predicted values). This is just one more step for the data analyst to work around in their scripts. As another example, the glmnet package can return at least four different output types for predictions, depending on the model and characteristics of the data: 

| Type of Prediction       | Returns a:                      |
|--------------------------|---------------------------------|
| numeric                  | numeric matrix                  |
| class                    | _character_ matrix              |
| probability (2 classes)  | numeric matrix (2nd level only) |
| probability (3+ classes) | 3D numeric array (all levels)   |

Additionally, the column names of the results contain coded values that map to a vector called `lambda` within the glmnet model object. This excellent statistical method can be discouraging to use in practice because of all of the special cases an analyst might encounter that require additional code to be useful.

For the second tidymodels prediction rule, the predictable column names for different types of predictions are: 

```{r model-pred-info, echo = FALSE, results = "asis"}
  tribble(
    ~ `type value`, ~ `column name(s)`,
    "`numeric`", "`.pred`",
    "`class`", "`.pred_class`",
    "`prob`", "`.pred_{class levels}`",
    "`conf_int`", "`.pred_lower`, `.pred_upper`",
    "`pred_int`", "`.pred_lower`, `.pred_upper`"
  ) %>% 
  kable() %>% 
  kable_styling(full_width = FALSE)
```

The third rule regarding the number of rows in the output is critical. For example, if any rows of the new data contain missing values, the output will be padded with missing results for those rows. Additionally, there are some types of predictions where multiple values are produced for each row of the new data being predicted. Take quantile regression where the model predicts values of the outcome distribution for a set of pre-defined set of quantile values. In those cases, the output would consist of a set of nested tibbles for each row. Each nested tibble would contain a column called `.pred` as well as well as a column for the corresponding quantile value. This maintains the ability to easily merge the original data with the predictions; `tidyr::unnest()` can then be used to expand the nested tibbles.  

A main advantage of standardizing the model interface and prediction types in parsnip is that, when different models are used, the syntax is identical. Suppose that we used a decision tree to model the Ames data. Outside of the model specification, there are no significant differences in the code pipeline: 

```{r models-cart}
tree_model <- 
  decision_tree(min_n = 2) %>% 
  set_engine("rpart") %>% 
  set_mode("regression")

tree_fit <- 
  tree_model %>% 
  fit(Sale_Price ~ Longitude + Latitude, data = ames_train)

ames_test_small %>% 
  select(Sale_Price) %>% 
  bind_cols(predict(tree_fit, ames_test_small))
```

This demonstrates the benefit of homogenizing the data analysis process and syntax across different models. It enables the user to spend their time on the results and interpretation rather than having to focus on the syntactical differences between R packages. 

## parsnip-adjacent packages

<<<<<<< HEAD
`parsnip` itself contains interfaces to a number of models. However, to be more modular, there are other packages in the tidymodels repository that have `parsnip` model definitions for clusters of similar models. For example, the `discrim` package has model definitions for the set of classification techniques called _disciminant analysis_ methods (such as linear or quadratic discriminant analysis). In this way, the package dependencies required for installing `parsnip` are reduced. A list of _all_ of the models that can be used with `parsnip` (across different packages that are on CRAN) can be found at [`tidymodels.org/find`](https://www.tidymodels.org/find/).   

## Chapter summary {#models-summary}

This chapter introduced the parsnip package. parsnip enables a common interface across R packages using standard syntax. The interface and resulting objects have a predictable structure. 

The additions to the current code snippets for modeling the Ames data are:

```{r models-summary, eval = FALSE}
library(tidymodels)
data(ames)
ames <- mutate(ames, Sale_Price = log10(Sale_Price))

set.seed(123)
ames_split <- initial_split(ames, prob = 0.80, strata = Sale_Price)
ames_train <- training(ames_split)
ames_test  <-  testing(ames_split)

ames_rec <- 
  recipe(Sale_Price ~ Neighborhood + Gr_Liv_Area + Year_Built + Bldg_Type + 
           Latitude + Longitude, data = ames_train) %>%
  step_log(Gr_Liv_Area, base = 10) %>% 
  step_other(Neighborhood, threshold = 0.01) %>% 
  step_dummy(all_nominal()) %>% 
  step_interact( ~ Gr_Liv_Area:starts_with("Bldg_Type_") ) %>% 
  step_ns(Latitude, Longitude, deg_free = 20)

lm_model <- linear_reg() %>% set_engine("lm")
```
=======
The parsnip package itself contains interfaces to a number of models. However, for ease of package installation and maintenance, there are other tidymodels packages that have parsnip model definitions for other sets of models. The discrim package has model definitions for the set of classification techniques called _disciminant analysis_ methods (such as linear or quadratic discriminant analysis). In this way, the package dependencies required for installing parsnip are reduced. A list of _all_ of the models that can be used with parsnip (across different packages that are on CRAN) can be found at [`tidymodels.org/find`](https://www.tidymodels.org/find/).   
>>>>>>> ba324525
<|MERGE_RESOLUTION|>--- conflicted
+++ resolved
@@ -91,11 +91,8 @@
 Note that, for the Stan and glmnet engines, the `family` argument was automatically added as a default. As will be shown below, this option can be changed.  
 :::
 
-<<<<<<< HEAD
-As a simple demonstration, the sale price of the houses in the Ames data can be predicted as a function of just longitude and latitude. This code builds on the current analysis shown in Section \@ref(recipes-summary):
-=======
-Let's walk through how to predict the sale price of houses in the Ames data as a function of only longitude and latitude. 
->>>>>>> ba324525
+Let's walk through how to predict the sale price of houses in the Ames data as a function of only longitude and latitude. This code builds on the current analysis shown in Section \@ref(recipes-summary):
+
 
 ```{r models-ames-geocodes}
 lm_model <- 
@@ -324,8 +321,7 @@
 
 ## parsnip-adjacent packages
 
-<<<<<<< HEAD
-`parsnip` itself contains interfaces to a number of models. However, to be more modular, there are other packages in the tidymodels repository that have `parsnip` model definitions for clusters of similar models. For example, the `discrim` package has model definitions for the set of classification techniques called _disciminant analysis_ methods (such as linear or quadratic discriminant analysis). In this way, the package dependencies required for installing `parsnip` are reduced. A list of _all_ of the models that can be used with `parsnip` (across different packages that are on CRAN) can be found at [`tidymodels.org/find`](https://www.tidymodels.org/find/).   
+The parsnip package itself contains interfaces to a number of models. However, for ease of package installation and maintenance, there are other tidymodels packages that have parsnip model definitions for other sets of models. The discrim package has model definitions for the set of classification techniques called _disciminant analysis_ methods (such as linear or quadratic discriminant analysis). In this way, the package dependencies required for installing parsnip are reduced. A list of _all_ of the models that can be used with parsnip (across different packages that are on CRAN) can be found at [`tidymodels.org/find`](https://www.tidymodels.org/find/).  
 
 ## Chapter summary {#models-summary}
 
@@ -353,7 +349,4 @@
   step_ns(Latitude, Longitude, deg_free = 20)
 
 lm_model <- linear_reg() %>% set_engine("lm")
-```
-=======
-The parsnip package itself contains interfaces to a number of models. However, for ease of package installation and maintenance, there are other tidymodels packages that have parsnip model definitions for other sets of models. The discrim package has model definitions for the set of classification techniques called _disciminant analysis_ methods (such as linear or quadratic discriminant analysis). In this way, the package dependencies required for installing parsnip are reduced. A list of _all_ of the models that can be used with parsnip (across different packages that are on CRAN) can be found at [`tidymodels.org/find`](https://www.tidymodels.org/find/).   
->>>>>>> ba324525
+```