```{r ames-setup, include = FALSE}
knitr::opts_chunk$set(fig.path = "figures/")
library(tidymodels)
data(ames)
tidymodels_prefer()
```

# (PART\*) Modeling Basics {-} 

# The Ames Housing Data {#ames}

In this chapter, we'll introduce the Ames housing data set [@ames], which we will use in modeling examples throughout this book. Exploratory data analysis, like what we walk through in this chapter, is an important first step in building a reliable model. The data set contains information on `r format(nrow(ames), big.mark = ",")` properties in Ames, Iowa, including columns related to: 

 * house characteristics (bedrooms, garage, fireplace, pool, porch, etc.)
 * location (neighborhood)
 * lot information (zoning, shape, size, etc.)
 * ratings of condition and quality
 * sale price

:::rmdnote
Our modeling goal is to predict the sale price of a house based on other information we have, such as its characteristics and location. 
:::

The raw housing data are provided in @ames, but in our analyses in this book, we use a transformed version available in the `r pkg(modeldata)` package. This version has several changes and improvements to the data.^[For a complete account of the differences, see <https://github.com/topepo/AmesHousing/blob/master/R/make_ames.R>.] For example, the longitude and latitude values have been determined for each property. Also, some columns were modified to be more analysis ready. For example: 

 * In the raw data, if a house did not have a particular feature, it was implicitly encoded as missing. For example, `r format(sum(ames$Alley == "No_Alley_Access"), big.mark = ",")` properties did not have an alleyway. Instead of leaving these as missing, they were relabeled in the transformed version to indicate that no alley was available.

 * The categorical predictors were converted to R's factor data type. While both the tidyverse and base R have moved away from importing data as factors by default, this data type is a better approach for storing qualitative data for modeling than simple strings.  
 * We removed a set of quality descriptors for each house since they are more like outcomes than predictors.

To load the data: 

```{r ames-load, warning = FALSE, message = FALSE}
library(modeldata) # This is also loaded by the tidymodels package
data(ames)

# or, in one line:
data(ames, package = "modeldata")

dim(ames)
```

Figure \@ref(fig:ames-map) shows the locations of the properties in Ames. The locations will be revisited in the next section. 

```{r ames-map}
#| out.width = "100%", 
#| echo = FALSE, 
#| warning = FALSE,
#| fig.cap = "Property locations in Ames, IA.",
#| fig.alt = "A scatter plot of house locations in Ames superimposed over a street map. There is a significant area in the center of the map where no homes were sold."
# See file extras/ames_sf.R
knitr::include_graphics("premade/ames_plain.png")
```

The void of data points in the center of Ames corresponds to Iowa State University. 

## Exploring Features of Homes in Ames

Let's start our exploratory data analysis by focusing on the outcome we want to predict: the last sale price of the house (in USD). We can create a histogram to see the distribution of sale prices in Figure \@ref(fig:ames-sale-price-hist).

```{r ames-sale-price-code, eval = FALSE}
library(tidymodels)
tidymodels_prefer()

ggplot(ames, aes(x = Sale_Price)) + 
  geom_histogram(bins = 50, col= "white")
```

```{r ames-sale-price-hist, ref.label = "ames-sale-price-code"}
#| out.width = '100%',
#| fig.width = 8,
#| fig.height = 3,
#| echo = FALSE,
#| fig.cap = "Sale prices of houses in Ames, Iowa",
#| fig.alt = "A histogram of the sale prices of houses in Ames, Iowa. The distribution has a long right tail."
```

This plot shows us that the data are right-skewed; there are more inexpensive houses than expensive ones. The median sale price was \$`r format(median(ames$Sale_Price), big.mark = ",")`, and the most expensive house was \$`r format(max(ames$Sale_Price), big.mark = ",")`. When modeling this outcome, a strong argument can be made that the price should be log-transformed. The advantages of this type of transformation are that no houses would be predicted with negative sale prices and that errors in predicting expensive houses will not have an undue influence on the model. Also, from a statistical perspective, a logarithmic transform may also stabilize the variance in a way that makes inference more legitimate.  We can use similar steps to now visualize the transformed data, shown in Figure \@ref(fig:ames-log-sale-price-hist).

```{r ames-log-sale-price-code, eval = FALSE}
ggplot(ames, aes(x = Sale_Price)) + 
  geom_histogram(bins = 50, col= "white") +
  scale_x_log10()
```

```{r ames-log-sale-price-hist, ref.label = "ames-log-sale-price-code"}
#| out.width = '100%',
#| fig.width = 8,
#| fig.height = 3,
#| echo = FALSE,
#| fig.cap = "Sale prices of houses in Ames, Iowa after a log (base 10) transformation",
#| fig.alt = "A histogram of the sale prices of houses in Ames, Iowa after a log (base 10) transformation. The distribution, while not perfectly symmetric, exhibits far less skewness."
```

While not perfect, this will likely result in better models than using the untransformed data, for the reasons just outlined.

:::rmdwarning
The disadvantages of transforming the outcome mostly relate to interpretation of model results.  
:::

The units of the model coefficients might be more difficult to interpret, as will measures of performance. For example, the root mean squared error (RMSE) is a common performance metric used in regression models. It uses the difference between the observed and predicted values in its calculations. If the sale price is on the log scale, these differences (i.e., the residuals) are also on the log scale. It can be difficult to understand the quality of a model whose RMSE is 0.15 on such a log scale. 

Despite these drawbacks, the models used in this book use the log transformation for this outcome. _From this point on_, the outcome column is prelogged in the `ames` data frame: 

```{r ames-log}
ames <- ames %>% mutate(Sale_Price = log10(Sale_Price))
```

Another important aspect of these data for our modeling are their geographic locations. This spatial information is contained in the data in two ways: a qualitative `Neighborhood` label as well as quantitative longitude and latitude data. To visualize the spatial information, Figure \@ref(fig:ames-chull) duplicates the data from Figure \@ref(fig:ames-map) with convex hulls around the data from each neighborhood. 

```{r ames-chull}
#| out.width = "100%", 
#| echo = FALSE, 
#| warning = FALSE,
<<<<<<< HEAD
#| fig.cap = "Neighborhoods in Ames represented using a convex hull.",
#| fig.alt = "A scatter plot of house locations in Ames superimposed over a street map with colored regions that show the locations of neighborhoods. Show neighborhoods overlap and a few are nested within other neighborhoods."
=======
#| fig.cap = "Neighborhoods in Ames, IA",
#| fig.alt = "A scatter plot of house locations in Ames superimposed over a street map. There is a significant area in the center of the map where no homes were sold."
>>>>>>> 59ac57b5
# See file extras/ames_sf.R
knitr::include_graphics("premade/ames_chull.png")
```

We can see a few noticeable patterns. First, there is a void of data points in the center of Ames. This corresponds to the campus of Iowa State University where there are no residential houses. Second, while there are a number of adjacent neighborhoods, others are geographically isolated. For example, as Figure \@ref(fig:ames-timberland) shows, Timberland is located apart from almost all other neighborhoods.

```{r ames-timberland}
#| out.width = "80%", 
#| echo = FALSE, 
#| warning = FALSE,
#| fig.cap = "Locations of homes in Timberland",
#| fig.alt = "A scatter plot of locations of homes in Timberland, located in the southern part of Ames."
# See file extras/ames_sf.R
knitr::include_graphics("premade/timberland.png")
```

Figure \@ref(fig:ames-mitchell) visualizes how the Meadow Village neighborhood in southwest Ames is like an island of properties inside the sea of properties that make up the Mitchell neighborhood. 

```{r ames-mitchell}
#| out.width = "60%", 
#| echo = FALSE, 
#| warning = FALSE,
#| fig.cap = "Locations of homes in Meadow Village and Mitchell",
#| fig.alt = "A scatter plot of locations of homes in Meadow Village and Mitchell. The small number of Meadow Village properties are enclosed inside the the ones labeled as being in Mitchell."
# See file extras/ames_sf.R
knitr::include_graphics("premade/mitchell.png")
```
 
A detailed inspection of the map also shows that the neighborhood labels are not completely reliable. For example, Figure \@ref(fig:ames-northridge) shows some properties labeled as being in Northridge are surrounded by homes in the adjacent Somerset neighborhood. 

```{r ames-northridge}
#| out.width = "90%", 
#| echo = FALSE, 
#| warning = FALSE,
#| fig.cap = "Locations of homes in Somerset and Northridge",
#| fig.alt = "A scatter plot of locations of homes in Somerset and Northridge. There are a few homes in Somerset mixed in the periphery of Northridge (and vice versa)."
# See file extras/ames_sf.R
knitr::include_graphics("premade/northridge.png")
```

Also, there are ten isolated homes labeled as being in Crawford that, as you can see in Figure \@ref(fig:ames-crawford), are not close to the majority of the other homes in that neighborhood.

```{r ames-crawford}
#| out.width = "80%", 
#| echo = FALSE, 
#| warning = FALSE,
#| fig.cap = "Locations of homes in Crawford",
#| fig.alt = "A scatter plot of locations of homes in Crawford. There is a large cluster of homes to the west of a small, separate cluster of properties also labeled as Crawford."
# See file extras/ames_sf.R
knitr::include_graphics("premade/crawford.png")
```

Also notable is the "Iowa Department of Transportation (DOT) and Rail Road" neighborhood adjacent to the main road on the east side of Ames, shown in Figure \@ref(fig:ames-dot-rr). There are several clusters of homes within this neighborhood as well as some longitudinal outliers; the two homes farthest east are isolated from the other locations. 

```{r ames-dot-rr}
#| out.width = "100%", 
#| echo = FALSE, 
#| warning = FALSE,
#| fig.cap = "Homes labeled as Iowa Department of Transportation (DOT) and Rail Road",
#| fig.alt = "A scatter plot of locations of homes labeled as 'Iowa Department of Transportation (DOT) and Rail Road'. The longitude distribution is right-skewed with a few outlying properties."
# See file extras/ames_sf.R
knitr::include_graphics("premade/dot_rr.png")
```

As described in Chapter \@ref(software-modeling), it is critical to conduct exploratory data analysis prior to beginning any modeling. These housing data have characteristics that present interesting challenges about how the data should be processed and modeled. We describe many of these in later chapters. Some basic questions that could be examined during this exploratory stage include: 

 * Is there anything odd or noticeable about the distributions of the individual predictors? Is there much skewness or any pathological distributions? 

 * Are there high correlations between predictors? For example, there are multiple predictors related to house size. Are some redundant?

 * Are there associations between predictors and the outcomes? 

Many of these questions will be revisited as these data are used throughout this book. 

## Chapter Summary {#ames-summary}
 
This chapter introduced the Ames housing data set and investigated some of its characteristics. This data set will be used in later chapters to demonstrate tidymodels syntax. Exploratory data analysis like this is an essential component of any modeling project; EDA uncovers information that contributes to better modeling practice.

The important code for preparing the Ames data set that we will carry forward into subsequent chapters is:
 
 
```{r ames-summary, eval = FALSE}
library(tidymodels)
data(ames)
ames <- ames %>% mutate(Sale_Price = log10(Sale_Price))
``` <|MERGE_RESOLUTION|>--- conflicted
+++ resolved
@@ -112,13 +112,8 @@
 #| out.width = "100%", 
 #| echo = FALSE, 
 #| warning = FALSE,
-<<<<<<< HEAD
-#| fig.cap = "Neighborhoods in Ames represented using a convex hull.",
+#| fig.cap = "Neighborhoods in Ames represented using a convex hull",
 #| fig.alt = "A scatter plot of house locations in Ames superimposed over a street map with colored regions that show the locations of neighborhoods. Show neighborhoods overlap and a few are nested within other neighborhoods."
-=======
-#| fig.cap = "Neighborhoods in Ames, IA",
-#| fig.alt = "A scatter plot of house locations in Ames superimposed over a street map. There is a significant area in the center of the map where no homes were sold."
->>>>>>> 59ac57b5
 # See file extras/ames_sf.R
 knitr::include_graphics("premade/ames_chull.png")
 ```
