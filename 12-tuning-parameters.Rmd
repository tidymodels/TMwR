```{r tuning-setup, include = FALSE}
knitr::opts_chunk$set(fig.path = "figures/")
library(tidymodels)
library(patchwork)
library(ggforce)
library(doMC)
registerDoMC(cores = parallel::detectCores())

tidymodels_prefer()

## -----------------------------------------------------------------------------

source("ames_snippets.R")

## -----------------------------------------------------------------------------

data(two_class_dat)

set.seed(91)
split <- initial_split(two_class_dat)

training_set <- training(split)
testing_set  <-  testing(split)

data_grid <- crossing(A = seq(0.4, 4, length = 200), B = seq(.14, 3.9, length = 200))

## -----------------------------------------------------------------------------

load("RData/search_examples.RData")
```

# Model tuning and the dangers of overfitting {#tuning}

Models have parameters with unknown values that must be estimated in order to use the model for predicting. In ordinary linear regression, there are two parameters $\beta_0$ and $\beta_1$ of the model: 

$$ y_i = \beta_0 + \beta_1 x_i + \epsilon_i$$

When we have the outcome ($y$) and predictor ($x$) data, we can directly estimate the two parameters $\beta_0$ and $\beta_1$: 

$$\hat \beta_1 = \frac{\sum_i (y_i-\bar{y})(x_i-\bar{x})}{\sum_i(x_i-\bar{x})^2}$$ 

and

$$\hat \beta_0 = \bar{y}-\hat \beta_1 \bar{x}.$$

We can directly estimate these values from the data for this example model because they are analytically tractable; if we have the data, then we can estimate these model parameters. 

:::rmdnote
There are many situations where a model has parameters that _can't_ be directly estimated from the data.
:::

For the $K$-nearest neighbors model, the prediction equation for a new value $x_0$ is

$$\hat y = \frac{1}{K}\sum_{\ell = 1}^K x_\ell^*$$

where $K$ is the number of neighbors and the $x_\ell^*$ are the $K$ closest values to $x_0$ in the training set. The model itself is not defined by a model equation; the prediction equation shown above defines it. This characteristic, along with the possible intractability of the distance measure, makes it impossible to create a set of equations that can be solved for $K$ (iteratively or otherwise). The number of neighbors has a profound impact on the model; it governs the flexibility of the class boundary. For small values of $K$, the boundary is very elaborate while for large values, it might be quite smooth. 

The number of nearest neighbors is a good example of a **tuning parameter** or **hyperparameter**: an unknown structural or other kind of value that has significant impact on the model but _cannot be directly estimated from the data_. 

This chapter will:

 * provide additional examples of tuning parameters,

 * demonstrate that poor choices of these values lead to overfitting,

 * introduce several tactics for finding optimal tuning parameters values, and
 
 * present tidymodels functions for tuning parameters.

Subsequent chapters go into more detail on specific optimization methods for tuning. 


## Tuning parameters for different types of models {#tuning-parameter-examples}

Tuning parameters or hyperparameters are often found in machine learning models:

* Boosting is an ensemble method that combines a series of base models, each of which is created sequentially and depends on the previous models. The number of boosting iterations is an important parameter that usually requires optimization.  

* In the classic single-layer artificial neural network (a.k.a. the multilayer perceptron), the predictors are combined using two or more hidden units. The hidden units are linear combinations of the predictors that are captured in an _activation function_ (typically a nonlinear function, such as a sigmoid). The hidden units are then connected to the outcome units; one outcome unit is used for regression models and multiple outcome units are required for classification. The number of hidden units and the type of activation function are important structural tuning parameters. 

* Modern gradient descent methods are improved by finding the right optimization parameters. Examples are learning rates, momentum, and the number of optimization iterations/epochs [@Goodfellow]. Neural networks and some ensemble models use gradient descent to estimate the model parameters. While the tuning parameters associated with gradient descent are not structural parameters, they often require tuning. 

In some cases, preprocessing techniques require tuning:

* In principal component analysis, or its supervised cousin called partial least squares, the predictors are replaced with new, artificial features that have better properties related to collinearity. The number of extracted components can be tuned. 

* Imputation methods estimate missing predictor values using the complete values of one or more predictors. One effective imputation tool uses $K$-nearest neighbors of the complete columns to predict the missing value. The number of neighbors modulates the amount of averaging and can be tuned.  

Some classical statistical models also have structural parameters:

 * In binary regression, the logit link is commonly used (i.e., logistic regression). Other link functions, such as the probit and complementary log-log, are also available [@Dobson99]. This example is described in more detail in the Section \@ref(what-to-optimize). 

 * Non-Bayesian longitudinal and repeated measures models require a specification for the covariance or correlation structure of the data. Options include compound symmetric (a.k.a. exchangeable), autoregressive, Toeplitz, and others [@littell2000modelling]. 

A counterexample where it is inappropriate to tune a parameter is the prior distribution required for Bayesian analysis. The prior encapsulates the analyst's belief about the distribution of a quantity before evidence or data are taken into account. For example, in Section \@ref(tidyposterior), we used a Bayesian ANOVA model and we were unclear about what the prior should be for the regression parameters (beyond being a symmetric distribution). We chose a t-distribution with one degree of freedom for the prior since it has heavier tails; this reflects our added uncertainty. Our prior beliefs should not be subject to optimization. Tuning parameters are typically optimized for performance whereas the prior should not be tweaked to get "the right results." 

:::rmdwarning
Another (perhaps more debatable) counterexample of a parameter that does _not_ need to be tuned is the number of trees in a random forest or bagging model. This value should instead be chosen to be large enough to ensure numerical stability in the results; tuning it cannot improve performance as long as the value is large enough to produce reliable results. For random forests, this value is typically in the thousands while the number of trees needed for bagging is around 50 to 100. 
:::

## What do we optimize? {#what-to-optimize}

How should we evaluate models when we optimize tuning parameters?  It depends on the model and the purpose of the model. 

For cases where the statistical properties of the tuning parameter are tractable, common statistical properties can be used as the objective function. For example, in the case of binary logistic regression, the link function can be chosen by maximizing the likelihood or information criteria. However, these statistical properties may not align with the results achieved using accuracy-oriented properties. As an example,  @FriedmanGFA optimized the number of trees in a boosted tree ensemble and found different results when maximizing the likelihood and accuracy:

> degrading the likelihood by overfitting actually improves misclassification error rate. Although perhaps counterintuitive, this is not a contradiction; likelihood and error rate measure different aspects of fit quality.

To demonstrate, consider the classification data shown in Figure \@ref(fig:two-class-dat) with two predictors, two classes, and a training set of `r nrow(training_set)` data points.

```{r two-class-dat}
#| echo = FALSE,
#| fig.cap = "An example two-class classification data set with two predictors.",
#| fig.alt = "An example two-class classification data set with two predictors. The two predictors have a moderate correlation and there is some locations of separation between the classes."
ggplot(training_set, aes(x = A, y = B, color = Class, pch = Class)) + 
  geom_point(alpha = 0.8) + 
  coord_equal()  + 
<<<<<<< HEAD
  labs(x = "Predictor A", y = "Predictor B", color = NULL, pch = NULL) + 
=======
  labs(x = "Predictor A", y = "Predictor B", color = NULL, pch = NULL) +
>>>>>>> 1ecd7074
  scale_color_manual(values = c("#CC6677", "#88CCEE"))
```

We could start by fitting a linear class boundary to these data. The most common method for doing this is to use a generalized linear model in the form of _logistic regression_. This model relates the _log odds_ of a sample being Class 1 using the _logit_ transformation: 

$$ \log\left(\frac{\pi}{1 - \pi}\right) = \beta_0 + \beta_1x_1 + \ldots + \beta_px_p$$

In the context of generalized linear models, the logit function is the _link function_ between the outcome ($\pi$) and the predictors. There are other link functions that include the _probit_ model: 

$$\Phi^{-1}(\pi) = \beta_0 + \beta_1x_1 + \ldots + \beta_px_p$$

were $\Phi$ is the cumulative standard normal function, as well as the _complementary log-log_ model:

$$\log(-\log(1-\pi)) = \beta_0 + \beta_1x_1 + \ldots + \beta_px_p$$

Each of these models result in linear class boundaries. Which one should be we use? Since, for these data, the number of model parameters does not vary, the statistical approach is to compute the (log) likelihood for each model and determine the model with the largest value. Traditionally, the likelihood is computed using the same data that were used to estimate the parameters, not using approaches like data splitting or resampling from Chapters \@ref(splitting) and \@ref(resampling).

For a data frame `training_set`, let's create a function to compute the different models and extract the likelihood statistics for the training set (using `broom::glance()`): 

```{r tuning-likelihood}
library(tidymodels)
tidymodels_prefer()

llhood <- function(...) {
  logistic_reg() %>% 
    set_engine("glm", ...) %>% 
    fit(Class ~ ., data = training_set) %>% 
    glance() %>% 
    select(logLik)
}

bind_rows(
  llhood(),
  llhood(family = binomial(link = "probit")),
  llhood(family = binomial(link = "cloglog"))
) %>% 
  mutate(link = c("logit", "probit", "c-log-log"))  %>% 
  arrange(desc(logLik))
```

According to these results, the logistic model has the best statistical properties. 

From the scale of the log-likelihood values, it is difficult to understand if these differences are important or negligible.  One way of improving this analysis is to resample the statistics and separate the modeling data from the data used for performance estimation. With this small data set, repeated 10-fold cross-validation is a good choice for resampling. In the `r pkg(yardstick)` package, the `mn_log_loss()` function is used to estimate the negative log-likelihood, with our results shown in Figure \@ref(fig:resampled-log-lhood).

```{r tuning-resampled-log-lhood, eval=FALSE}
set.seed(1292)
rs <- vfold_cv(training_set, repeats = 10)

# Return the individual resampled performance estimates:
lloss <- function(...) {
  perf_meas <- metric_set(roc_auc, mn_log_loss)
    
  logistic_reg() %>% 
    set_engine("glm", ...) %>% 
    fit_resamples(Class ~ A + B, rs, metrics = perf_meas) %>% 
    collect_metrics(summarize = FALSE) %>%
    select(id, id2, .metric, .estimate)
}

resampled_res <- 
  bind_rows(
    lloss()                                    %>% mutate(model = "logistic"),
    lloss(family = binomial(link = "probit"))  %>% mutate(model = "probit"),
    lloss(family = binomial(link = "cloglog")) %>% mutate(model = "c-log-log")     
  ) %>%
  # Convert log-loss to log-likelihood:
  mutate(.estimate = ifelse(.metric == "mn_log_loss", -.estimate, .estimate)) %>% 
  group_by(model, .metric) %>% 
  summarize(
    mean = mean(.estimate, na.rm = TRUE),
    std_err = sd(.estimate, na.rm = TRUE) / sum(!is.na(.estimate)), 
    .groups = "drop"
  )

resampled_res %>% 
  filter(.metric == "mn_log_loss") %>% 
  ggplot(aes(x = mean, y = model)) + 
  geom_point() + 
  geom_errorbar(aes(xmin = mean - 1.96 * std_err, xmax = mean + 1.96 * std_err),
                width = .1) + 
  labs(y = NULL, x = "log-likelihood")
```


```{r resampled-log-lhood, ref.label = "tuning-resampled-log-lhood"}
#| echo = FALSE,
#| fig.height = 3,
#| fig.cap = "Means and approximate 90% confidence intervals for the resampled binomial log-likelihood with three different link functions.",
#| fig.alt = "Means and approximate 90% confidence intervals for the resampled binomial log-likelihood with three different link functions. The logit link has the largest value, followed by the probit link. The complementary log log link has far lower values."
```

:::rmdnote
The scale of these values is different than the previous values since they are computed on a smaller data set; the value produced by `broom::glance()` is a sum while `yardstick::mn_log_loss()` is an average.  
:::

These results show that there is considerable evidence that the choice of the link function matters and that the logistic model is superior. 

What about a different metric? We also calculated the area under the ROC curve for each resample. These results, which reflect the discriminative ability of the models across numerous probability thresholds, show a lack of difference in Figure \@ref(fig:resampled-roc).

```{r resampled-roc}
#| echo = FALSE,
#| fig.height = 3,
#| fig.cap = "Means and approximate 90% confidence intervals for the resampled area under the ROC curve with three different link functions.",
#| fig.alt = "Means and approximate 90% confidence intervals for the resampled area under the ROC curve with three different link functions. The logit link has the largest value, followed by the probit link. The confidence intervals show a large amount of overlap between the two methods."
resampled_res %>% 
  filter(.metric == "roc_auc") %>% 
  ggplot(aes(x = mean, y = model)) + 
  geom_point() + 
  geom_errorbar(aes(xmin = mean - 1.96 * std_err, xmax = mean+ 1.96 * std_err),
                width = .1) + 
  labs(y = NULL, x = "area under the ROC curve")
```

Given the overlap of the intervals, as well as the scale of the x-axis, any of these options could be used. We see this again when the class boundaries for the three models are overlaid on the _test set_ of `r nrow(testing_set)` data points in Figure \@ref(fig:three-link-fits).

```{r three-link-fits}
#| echo = FALSE,
#| fig.cap = "The linear class boundary fits for three link functions.",
#| fig.alt = "The linear class boundary fits for three link functions. The lines have very similar slopes with the complementary log log having a slightly different intercept than the other two links."

logit_pred <- 
  logistic_reg() %>% 
  set_engine("glm") %>% 
  fit(Class ~ A + B, data = training_set) %>% 
  predict(data_grid, type = "prob") %>% 
  bind_cols(data_grid) %>% 
  mutate(link = "logit")

probit_pred <- 
  logistic_reg() %>% 
  set_engine("glm", family = binomial(link = "probit")) %>% 
  fit(Class ~ A + B, data = training_set) %>% 
  predict(data_grid, type = "prob") %>% 
  bind_cols(data_grid) %>% 
  mutate(link = "probit")

cloglog_pred <- 
  logistic_reg() %>% 
  set_engine("glm", family = binomial(link = "cloglog")) %>% 
  fit(Class ~ A + B, data = training_set) %>% 
  predict(data_grid, type = "prob") %>% 
  bind_cols(data_grid) %>% 
  mutate(link = "c-log-log")

link_grids <- 
  bind_rows(logit_pred, probit_pred, cloglog_pred) %>% 
  mutate(link = factor(link, levels = c("logit", "probit", "c-log-log")))

link_grids %>% 
  ggplot(aes(x = A, y = B)) + 
  geom_point(data = testing_set, aes(color = Class, pch = Class), 
             alpha = 0.8, show.legend = FALSE) + 
  geom_contour(aes( z = .pred_Class1, lty = link), breaks = 0.5, color = "black") + 
  scale_color_manual(values = c("#CC6677", "#88CCEE")) + 
  coord_equal() + 
  labs(x = "Predictor A", y = "Predictor B")
```


:::rmdwarning
This exercise emphasizes that **different metrics** might lead to **different decisions** about the choice of tuning parameter values. In this case, one metric appears to clearly sort the models while another metric shows no difference.  
:::

Metric optimization is thoroughly discussed by @thomas2020problem who explore several issues, including the gaming of metrics. They warn that: 

> The unreasonable effectiveness of metric optimization in current AI approaches is a fundamental challenge to the field, and yields an inherent contradiction: solely optimizing metrics leads to far from optimal outcomes.


## The consequences of poor parameter estimates {#overfitting-bad}

Many tuning parameters modulate the amount of model complexity. More complexity often implies more malleability in the patterns that a model can emulate. For example, as shown in Section \@ref(spline-functions), adding degrees of freedom in a spline function increases the intricacy of the prediction equation. While this is an advantage when the underlying motifs in the data are complex, it can also lead to over-interpretation of chance patterns that would not reproduce in new data. _Overfitting_ is the situation where a model adapts too much to the training data; it performs well on the data used to build the model but poorly for new data. 

:::rmdwarning
Since tuning model parameters can increase model complexity, poor choices can lead to overfitting. 
:::

Recall the single layer neural network model described in Section \@ref(tuning-parameter-examples). With a single hidden unit and sigmoidal activation functions, a neural network for classification is, for all intents and purposes, just logistic regression. However, as the number of hidden units increases, so does the complexity of the model. In fact, when the network model uses sigmoidal activation units, @cybenko1989approximation showed that the model is a universal function approximator as long as there are enough hidden units.

We fit neural network classification models to the same two-class data from the previous section, varying the number of hidden units. Using the area under the ROC curve as a performance metric, the effectiveness of the model on the training set increases as more hidden units are added. The network model thoroughly and meticulously learns the training set. If the model judges itself on the training set ROC value, it prefers many hidden units so that it can nearly eliminate errors. 

Chapters \@ref(splitting) and \@ref(resampling) demonstrated that simply repredicting the training set is a poor approach to model evaluation. Here, the neural networks very quickly begin to overinterpret patterns that it sees in the training set. Compare these three example class boundaries (developed with the training set) overlaid on training and test sets in Figure \@ref(fig:two-class-boundaries).

```{r tuning-two-class-comps, include = FALSE}
two_class_rec <-
 recipe(Class ~ ., data = two_class_dat) %>% 
 step_normalize(all_numeric_predictors()) 

mlp_mod <- 
 mlp(hidden_units = tune(), epochs = 1000) %>% 
 set_engine("nnet") %>%
 set_mode("classification")

mlp_wflow <- 
 workflow() %>% 
 add_recipe(two_class_rec) %>% 
 add_model(mlp_mod)

mlp_res <-
 tibble(
  hidden_units = 1:20,
  train = NA_real_,
  test = NA_real_,
  model = vector(mode = "list", length = 20)
 )

for(i in 1:nrow(mlp_res)) {
  set.seed(27)
 tmp_mod <-
  mlp_wflow %>% finalize_workflow(mlp_res %>% slice(i) %>% select(hidden_units)) %>%
  fit(training_set)
 mlp_res$train[i] <-
  roc_auc_vec(training_set$Class, predict(tmp_mod, training_set, type = "prob")$.pred_Class1)
 mlp_res$test[i]  <-
  roc_auc_vec(testing_set$Class, predict(tmp_mod, testing_set, type = "prob")$.pred_Class1)
 mlp_res$model[[i]] <- tmp_mod
}
```

```{r two-class-boundaries}
#| echo = FALSE, 
#| fig.height = 8,
#| fig.cap = "Class boundaries for three models with increasing numbers of hidden units. The boundaries are fit on the training set and shown for the training and test sets.",
#| fig.alt = "Class boundaries for three models with increasing numbers of hidden units. The boundaries are fit on the training set and shown for the training and test sets. After a single hidden unit, the boundaries become wildly complex. The test set plots show that the more complex models do not conform to the data that was not used to fit the model."
te_plot <- 
  mlp_res %>% 
  slice(c(1, 4, 20)) %>% 
  mutate(
    probs = map(model, ~ bind_cols(data_grid, predict(.x, data_grid, type = "prob")))
  ) %>% 
  dplyr::select(hidden_units, probs) %>% 
  unnest(cols = c(probs)) %>% 
  mutate(
    label = paste(format(hidden_units), "units"),
    label = ifelse(label == " 1 units", " 1 unit", label)
  ) %>% 
  ggplot(aes(x = A, y = B)) + 
  geom_point(data = testing_set, aes(color = Class, pch = Class), 
             alpha = 0.7, show.legend = FALSE) + 
  geom_contour(aes( z = .pred_Class1), breaks = 0.5, color = "black") + 
  scale_color_manual(values = c("#CC6677", "#88CCEE")) + 
  facet_wrap(~ label, nrow = 1) + 
  coord_equal() + 
  ggtitle("Test Set") + 
  labs(x = "Predictor A", y = "Predictor B")

tr_plot <- 
  mlp_res %>% 
  slice(c(1, 4, 20)) %>% 
  mutate(
    probs = map(model, ~ bind_cols(data_grid, predict(.x, data_grid, type = "prob")))
  ) %>% 
  dplyr::select(hidden_units, probs) %>% 
  unnest(cols = c(probs)) %>% 
  mutate(
    label = paste(format(hidden_units), "units"),
    label = ifelse(label == " 1 units", " 1 unit", label)
  ) %>% 
  ggplot(aes(x = A, y = B)) +
  geom_point(data = training_set, aes(color = Class, pch = Class), 
             alpha = 0.7, show.legend = FALSE) + 
  geom_contour(aes( z = .pred_Class1), breaks = 0.5, color = "black") + 
  scale_color_manual(values = c("#CC6677", "#88CCEE")) + 
  facet_wrap(~ label, nrow = 1) + 
  coord_equal() + 
  ggtitle("Training Set") + 
  labs(x = "Predictor A", y = "Predictor B")

tr_plot / te_plot


```

The single unit model does not adapt very flexibly to the data (since it is constrained to be linear). A model with four hidden units begins to show signs of overfitting with an unrealistic boundary for values away from the data mainstream. This is caused by a single data point from the first class in the upper right corner of the data.  By 20 hidden units, the model is beginning to memorize the training set, creating small islands around those data to minimize the resubstitution error rate. These patterns do not repeat in the test set. This last panel is the best illustration of how tuning parameters that control complexity must be modulated so that the model is effective. For a 20 unit model, the training set ROC AUC is `r round(mlp_res$train[20], 3)` but the test set value is `r round(mlp_res$test[20], 3)`. 

This occurrence of overfitting is obvious with two predictors that we can plot. However, in general, we must use a quantitative approach for detecting overfitting.

:::rmdnote
Using **out-of-sample data** is the solution for detecting when a model is overemphasizing the training set. 
:::

Rather than using the test set, some form of resampling is required. This could mean an iterative approach (e.g., 10-fold cross-validation) or a single data source (e.g., a validation set). 

## Two general strategies for optimization

Tuning parameter optimization usually falls into one of two categories: 

- pre-define a set of parameter values to evaluate or
- sequentially discover new parameter combinations based on previous results. 

The use of pre-defined sets is commonly called **grid search**. The main choices involved in grid search are how to make the grid and how many parameter combinations to evaluate. Grid search is often judged as inefficient since the number of grid points required to cover the parameter space can grow unmanageable with the curse of dimensionality. There is truth to this concern, but it is most true when the process is not optimized. This is discussed more in Chapter \@ref(grid-search).

For sequential or **iterative search** methods, almost any nonlinear optimization method is appropriate, although some are more efficient than others. In some cases, an initial set of results for one or more parameter combinations is required to start the optimization process. Iterative search is discussed more in Chapter \@ref(iterative-search).

Figure \@ref(fig:tuning-strategies) shows two panels to demonstrate these two approaches for a situation with two tuning parameters that range between zero and one. In each, a set of contours shows the true (simulated) relationship between the parameters and the outcome. The optimal results are in the upper right-hand corner. 

```{r tuning-strategies}
#| echo = FALSE,
#| fig.cap = "Examples of pre-defined grid tuning and an iterative search method. The lines represent contours of a performance metric; it is best in the upper right-hand side of the plot.",
#| fig.alt = "Examples of pre-defined grid tuning and an iterative search method. The lines represent contours of some performance metric that is best in the upper right-hand side of the plot. The grid search shows points that cover the space well and has one point near the optimum. The iterative search method has many more points and meanders to the optimum where many points zero in on the best value."
grid_plot <-
  ggplot(sfd_grid, aes(x = x, y = y)) +
  geom_point() +
  lims(x = 0:1, y = 0:1) +
  labs(x = "Parameter 1", y = "Parameter 2", title = "Space-Filling Grid") +
  geom_contour(data = grid_contours,
               aes(z = obj),
               alpha = .3,
               bins = 12) +
  coord_equal() +
  theme_bw() +
  theme(panel.grid.major = element_blank(),
        panel.grid.minor = element_blank())

search_plot <-
  ggplot(nm_res, aes(x = x, y = y)) +
  geom_point(size = .7)  +
  lims(x = 0:1, y = 0:1) +
  labs(x = "Parameter 1", y = "Parameter 2", title = "Global Search") +
  coord_equal()  +
  geom_contour(data = grid_contours,
               aes(x = x, y = y, z = obj),
               alpha = .3,
               bins = 12) +
  theme_bw() +
  theme(panel.grid.major = element_blank(),
        panel.grid.minor = element_blank())

grid_plot + search_plot
```

The left-hand panel of Figure \@ref(fig:tuning-strategies) shows a type of grid called a space-filling design. This is a type of experimental design devised for covering the parameter space such that tuning parameter combinations are not close to one another. The results for this design do not place any points exactly at the truly optimal location. However, one point is in the general vicinity and would probably have performance metric results that are within the noise of the most optimal value. 

The right-hand panel of Figure \@ref(fig:tuning-strategies) illustrates the results of a global search method: the Nelder-Mead simplex method [@Olsson:1975p3609]. The starting point is in the lower-left part of the parameter space. The search meanders across the space until it reaches the optimum location, where it strives to come as close as possible to the numerically best value. This particular search method, while effective, is not known for its efficiency; it requires many function evaluations, especially near the optimal values. In Chapter \@ref(iterative-search), more efficient search algorithms are discussed. 

:::rmdnote
Hybrid strategies are also an option and can work well. After an initial grid search, a sequential optimization can start from the best grid combination.
:::

Examples of these strategies are discussed in detail in the next two chapters. Before moving on, let's learn how to work with tuning parameter objects in tidymodels, using the `r pkg(dials)` package.

## Tuning parameters in tidymodels {#tuning-params-tidymodels}

We've already dealt with quite a number of arguments that correspond to tuning parameters for recipe and model specifications in previous chapters. It is possible to tune:

* the threshold for combining neighborhoods into an "other" category (with argument name `threshold`) in Section \@ref(dummies), 

* the number of degrees of freedom in a natural spline (`deg_free`, Section \@ref(spline-functions)), 

* the number of data points required to execute a split in a tree-based model (`min_n`, Section \@ref(create-a-model)), and 

* the amount of regularization in penalized models (`penalty`, Section \@ref(create-a-model)).  

For `r pkg(parsnip)` model specifications, there are two kinds of parameter arguments. **Main arguments** are those that are most often optimized for performance and are available in multiple engines. The main tuning parameters are top-level arguments to the model specification function. For example, the `rand_forest()` function has main arguments `trees`, `min_n`, and `mtry` since these are most frequently specified or optimized. 

A secondary set of tuning parameters are **engine-specific**. These are either infrequently optimized or are only specific to certain engines. Again using random forests as an example, the `r pkg(ranger)` package contains some arguments that are not used by other packages. One example is _gain penalization_, which regularizes the predictor selection in the tree induction process. This parameter can help modulate the trade-off between the number of predictors used in the ensemble and performance [@wundervald2020generalizing]. The name of this argument in  `ranger()` is `regularization.factor`. To specify a value via a `r pkg(parsnip)` model specification, it is added as a supplemental argument to `set_engine()`: 

```{r tuning-args, eval = FALSE}
rand_forest(trees = 2000, min_n = 10) %>%                   # <- main arguments
  set_engine("ranger", regularization.factor = 0.5)         # <- engine-specific
```

:::rmdwarning
The main arguments use a  "harmonized"  naming system to remove inconsistencies across engines while engine-specific arguments do not. 
:::

How can we signal to tidymodels functions which arguments should be optimized?  Parameters are marked for tuning by assigning them a value of `tune()`. For the single layer neural network used in Section \@ref(overfitting-bad), the number of hidden units is designated for tuning using:

```{r tuning-mlp-units}
neural_net_spec <- 
  mlp(hidden_units = tune()) %>% 
  set_engine("keras")
```

The `tune()` function doesn't execute any particular parameter value; it simply returns an _expression_: 

```{r tuning-tune-exprs}
tune()
```

Embedding this value in an argument will tag the parameter for optimization. The model tuning functions shown in the next two chapters parse the model specification and/or recipe to discover the tagged parameters. These functions can automatically configure and process these parameters since they understand their characteristics (e.g. the range of possible values, etc.). 

To enumerate the tuning parameters for an object, use the `dials::parameters()` function: 

```{r tuning-mlp-units-param}
parameters(neural_net_spec)
```

The results show a value of `nparam[+]`, indicating that the number of hidden units is a _numeric_ parameter. 

There is an optional identification argument that associates a name with the parameters. This can come in handy when the same kind of parameter is being tuned in different places. For example, with the Ames housing data from Section \@ref(resampling-summary), the recipe encoded both longitude and latitude with spline functions. If we want to tune the two spline functions to potentially have different levels of smoothness, we call `step_ns()` twice, once for each predictor. To make the parameters identifiable, the identification argument can take any character string: 

```{r tuning-id}
ames_rec <- 
  recipe(Sale_Price ~ Neighborhood + Gr_Liv_Area + Year_Built + Bldg_Type + 
           Latitude + Longitude, data = ames_train)  %>%
  step_log(Gr_Liv_Area, base = 10) %>% 
  step_other(Neighborhood, threshold = tune()) %>% 
  step_dummy(all_nominal_predictors()) %>% 
  step_interact( ~ Gr_Liv_Area:starts_with("Bldg_Type_") ) %>% 
  step_ns(Longitude, deg_free = tune("longitude df")) %>% 
  step_ns(Latitude,  deg_free = tune("latitude df"))

recipes_param <- parameters(ames_rec)
recipes_param
```

Note that the `identifier` and `type` columns have different values from each other for the splines.

When a recipe and model specification are combined using a workflow, both sets of parameters are shown:

```{r tuning-mlp-rec}
wflow_param <- 
  workflow() %>% 
  add_recipe(ames_rec) %>% 
  add_model(neural_net_spec) %>% 
  parameters()
wflow_param
```

:::rmdwarning
Neural networks are exquisitely capable of emulating nonlinear patterns. Adding spline terms to this type of model is unnecessary; we combined this model and recipe for illustration only. 
:::

Each tuning parameter argument has a corresponding function in the `r pkg(dials)` package. In the vast majority of the cases, the function has the same name as the parameter argument: 

```{r tuning-dials-unit}
hidden_units()
threshold()
```

The `deg_free` parameter is a counterexample; the notion of degrees of freedom comes up in a variety of different contexts. When used with splines, there is a specialized `r pkg(dials)` function called `spline_degree()` that is, by default, invoked for splines: 

```{r tuning-spline-df}
spline_degree()
```

The `dials` package also has a convenience function for extracting a particular parameter object:

```{r tuning-extract}
# identify the parameter using the id value:
wflow_param %>% extract_parameter_dials("threshold")
```

Inside the parameter set, the range of the parameters can also be updated in-place: 

```{r tuning-update}
parameters(ames_rec) %>% 
  update(threshold = threshold(c(0.8, 1.0)))
```

The _parameter sets_ created by `parameters()` are consumed by the tidymodels tuning functions (when needed). If the defaults for the tuning parameter objects require modification, a modified parameter set is passed to the appropriate tuning function. 

:::rmdnote
Some tuning parameters depend on the dimensions of the data. For example, the number of nearest neighbors must be between one and the number of rows in the data.
:::

In some cases, it is easy to have reasonable defaults for the range of possible values. In other cases, the parameter range is critical and cannot be assumed. The primary tuning parameter for random forest models is the number of predictor columns that are randomly sampled for each split in the tree, usually denoted as `mtry()`. Without knowing the number of predictors, this parameter range cannot be pre-configured and requires finalization. 

```{r tuning-rf}
rf_spec <- 
  rand_forest(mtry = tune()) %>% 
  set_engine("ranger", regularization.factor = tune("regularization"))

rf_param <- parameters(rf_spec)
rf_param
```
 
Complete parameter objects have `[+]` in their summary; a value of `[?]` indicates that at least one end of the possible range is missing. There are two methods for handling this. The first is to use `update()` to add a range based on what you know about the data dimensions:

```{r tuning-rfupdate}
rf_param %>% 
  update(mtry = mtry(c(1, 70)))
```

However, this approach might not work if a recipe is attached to a workflow that uses steps that either add or subtract columns. If those steps are not slated for tuning, the `finalize()` function can execute the recipe once to obtain the dimensions: 

```{r tuning-finalize}
pca_rec <- 
  recipe(Sale_Price ~ ., data = ames_train) %>% 
  # Select the square-footage predictors and extract their PCA components:
  step_normalize(contains("SF")) %>% 
  # Select the number of components needed to capture 95% of
  # the variance in the predictors. 
  step_pca(contains("SF"), threshold = .95)
  
updated_param <- 
  workflow() %>% 
  add_model(rf_spec) %>% 
  add_recipe(pca_rec) %>% 
  parameters() %>% 
  finalize(ames_train)
updated_param
updated_param %>% extract_parameter_dials("mtry")
```

When the recipe is prepared, the `finalize()` function learns to set the upper range of `mtry` to  `r updated_param %>% extract_parameter_dials("mtry") %>% range_get() %>% pluck("upper")` predictors. 

Additionally, the results of `parameters()` will include engine-specific parameters (if any) . They are discovered in the same way as the main arguments and included in the parameter set. The `r pkg(dials)` package contains parameter functions for all potentially tunable engine-specific parameters: 

```{r tuning-engine-param-set}
rf_param
regularization_factor()
```

Finally, some tuning parameters are best associated with transformations. A good example of this is the penalty parameter associated with many regularized regression models. This parameter is non-negative and it is common to vary its values in log units. The primary `r pkg(dials)` parameter object indicates that a transformation is used by default: 

```{r tuning-penalty}
penalty()
```

This is important to know, especially when altering the range. New range values _must be in the transformed_ units:

```{r tuning-penalty-set}
# correct method to have penalty values between 0.1 and 1.0
penalty(c(-1, 0)) %>% value_sample(1000) %>% summary()

# incorrect:
penalty(c(0.1, 1.0)) %>% value_sample(1000) %>% summary()
```

The scale can be changed if desired with the `trans` argument. To use natural units but the same range: 

```{r tuning-penalty-natural}
penalty(trans = NULL, range = 10^c(-10, 0))
```

## Chapter summary

This chapter introduced the process of tuning model hyperparameters that cannot be directly estimated from the data. Tuning such parameters can lead to overfitting, often by allowing a model to grow overly complex, so using resampled datasets together with appropriate metrics for evaluation is important. There are two general strategies for determining the right values, grid search and iterative search, which we will explore in depth in the next two chapters. In tidymodels, the `tune()` function is used to identify parameters for optimization, and functions from the `r pkg(dials)` package can extract and interact with tuning parameters objects.  
<|MERGE_RESOLUTION|>--- conflicted
+++ resolved
@@ -115,11 +115,7 @@
 ggplot(training_set, aes(x = A, y = B, color = Class, pch = Class)) + 
   geom_point(alpha = 0.8) + 
   coord_equal()  + 
-<<<<<<< HEAD
-  labs(x = "Predictor A", y = "Predictor B", color = NULL, pch = NULL) + 
-=======
   labs(x = "Predictor A", y = "Predictor B", color = NULL, pch = NULL) +
->>>>>>> 1ecd7074
   scale_color_manual(values = c("#CC6677", "#88CCEE"))
 ```
 
