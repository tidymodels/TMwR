--- conflicted
+++ resolved
@@ -24,11 +24,7 @@
 # Plot the temperature on the x-axis, the chirp rate on the y-axis. The plot
 # elements will be colored differently for each species:
 ggplot(crickets, 
-<<<<<<< HEAD
-       aes(x = temp, y = rate, col = species, pch = species, lty = species)) + 
-=======
        aes(x = temp, y = rate, color = species, pch = species, lty = species)) + 
->>>>>>> f681d9ff
   # Plot points for each data point and color by species
   geom_point(size = 2) + 
   # Show a simple linear model fit created separately for each species:
