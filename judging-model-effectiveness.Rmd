```{r performance-setup, include = FALSE}
knitr::opts_chunk$set(fig.path = "figures/")
library(tidymodels)
library(kableExtra)

source("ames_snippets.R")
load("RData/lm_fit.RData")

data(ad_data)
set.seed(245)
ad_folds <- vfold_cv(ad_data, repeats = 5)
```

# Judging model effectiveness {#performance}

Once we have a model, we need to know how well it works. A quantitative approach for estimating effectiveness allows us to understand the model, to compare different models, or to tweak the model to improve performance. Our focus in tidymodels is on _empirical validation_; this usually means using data that were not used to create the model as the substrate to measure effectiveness. 

:::rmdwarning
The best approach to empirical validation involves using _resampling_ methods that will be introduced in Chapter \@ref(resampling). In this chapter, we will use the test set for illustration purposes and to motivate the need for empirical validation. Keep in mind that the test set can only be used once, as explained in Section \@ref(splitting-methods).
:::

The choice of which metrics to examine can be critical. In later chapters, certain model parameters will be empirically optimized and a primary performance metric will be used to choose the best _sub-model_. Choosing the wrong method can easily result in unintended consequences. For example, two common metrics for regression models are the root mean squared error (RMSE) and the coefficient of determination (a.k.a. $R^2$). The former measures _accuracy_ while the latter measures _correlation_. These are not necessarily the same thing. This figure demonstrates the difference between the two: 

```{r performance-reg-metrics, echo = FALSE}
set.seed(234)
n <- 200
obs <- runif(n, min = 2, max = 20)

reg_ex <- 
  tibble(
    observed = c(obs, obs),
    predicted = c(obs + rnorm(n, sd = 1.5), 5 + .5 * obs + rnorm(n, sd = .5)),
    approach = rep(c("RMSE optimized", "R^2 optimized"), each = n)
  ) %>% 
  mutate(approach = factor(approach, levels = c("RMSE optimized", "R^2 optimized")))

ggplot(reg_ex, aes(x = observed, y = predicted)) + 
  geom_abline(lty = 2) + 
  geom_point(alpha = 0.5) + 
  coord_obs_pred() + 
  facet_wrap(~ approach)
```

A model optimized for RMSE has more variability but has relatively uniform accuracy across the range of the outcome. The right panel shows that there is a tighter correlation between the observed and predicted values but this model performs poorly in the tails. 

This chapter will largely focus on the yardstick package. Before illustrating syntax, let's explore whether empirical validation using performance metrics is worthwhile when a model is focused on inference rather than prediction. 

## Performance metrics and inference

```{r performance ad-model, include = FALSE}
ad_mod <- logistic_reg() %>% set_engine("glm") 
full_model_fit <-
  ad_mod %>% 
  fit(Class ~ (Genotype + male + age)^3, , data = ad_data)

full_model_fit %>% pluck("fit") 

two_way_fit <-
  ad_mod %>% 
  fit(Class ~ (Genotype + male + age)^2, data = ad_data)

three_factor_test <- 
  anova(
    full_model_fit %>% pluck("fit"), 
    two_way_fit %>% pluck("fit"),
    test = "LRT"
  )

main_effects_fit <-
  ad_mod %>% 
  fit(Class ~ Genotype + male + age, data = ad_data)

two_factor_test <- 
  anova(
    two_way_fit %>% pluck("fit"), 
    main_effects_fit %>% pluck("fit"),
    test = "LRT"
  )

two_factor_rs <- 
  ad_mod %>% 
  fit_resamples(Class ~ (Genotype + male + age)^2, ad_folds)

two_factor_res <- 
  collect_metrics(two_factor_rs) %>% 
  filter(.metric == "accuracy") %>% 
  pull(mean)
```

The effectiveness of any given model depends on how the model will be used. An inferential model is used primarily to understand relationships, and typically is discussed with a strong focus on the choice (and validity) of probabilistic distributions and other generative qualities that define the model. For a model used primarily for prediction, by contrast, predictive strength is primary and concerns about underlying statistical qualities may be less important. Predictive strength is usually focused on how close our predictions come to the observed data, i.e., fidelity of the model predictions to the actual results. This chapter focuses on functions that can be used to measure predictive strength. However, our advice for those developing inferential models is to use these techniques _even when the model will not be used with the primary goal of prediction_. 

A longstanding issue with the practice of inferential statistics is that, with a focus purely on inference, it is difficult to assess the credibility of a model. For example, consider the Alzheimer's disease data from @CraigSchapiro when `r nrow(ad_data)` patients were studied to determine the factors that influence cognitive impairment. An analysis might take the known risk factors and build a logistic regression model where the outcome is binary (impaired/non-impaired). Let's consider predictors for age, sex, and the Apolipoprotein E genotype. The latter is a categorical variable with the six possible combinations of the three main variants of this gene. Apolipoprotein E is known to have an association with dementia [@Kim:2009p4370].

A superficial, but not uncommon, approach to this analysis would be to fit a large model with main effects and interactions, then use statistical tests to find the minimal set of model terms that are statistically significant at some pre-defined level. If a full model with the three factors and their two- and three-way interactions were used, an initial phase would be to test the interactions using sequential likelihood ratio tests [@HosmerLemeshow].

* When comparing the model with all two-way interactions to one with the additional three-way interaction, the likelihood ratio tests produces a p-value of `r three_factor_test[2, "Pr(>Chi)"]`. This implies that there is no evidence that the `r abs(three_factor_test[2, "Df"])` additional model terms associated with the three-way interaction explain enough of the variation in the data to keep them in the model. 

* Next, the two-way interactions are similarly evaluated against the model with no interactions. The p-value here is `r two_factor_test[2, "Pr(>Chi)"]`. This is somewhat borderline, but, given the small sample size, it would be prudent to conclude that there is evidence that some of the `r abs(two_factor_test[2, "Df"])` possible two-way interactions are important to the model. 

* From here, we would build some explanation of the results. The interactions would be particularly important to discuss since they may spark interesting physiological or neurological hypotheses to be explored further. 

While shallow, this analysis strategy is common in practice as well as in the literature. This is especially true if the practitioner has limited formal training in data analysis. 

One missing piece of information in this approach is how closely this model fits the actual data. Using resampling methods, discussed in Chapter \@ref(resampling), we can estimate the accuracy of this model to be about `r round(two_factor_res * 100, 1)`%. Accuracy is often a poor measure of model performance; we use it here because it is commonly understood. If the model has `r round(two_factor_res * 100, 1)`% fidelity to the data, should we trust the conclusions produced by the model? We might think so until we realize that the baseline rate of non-impaired patients in the data is `r round(mean(ad_data$Class == "Control") * 100, 1)`%. This means that, despite our statistical analysis, the two-factor model appears to be _only `r round((two_factor_res - mean(ad_data$Class == "Control")) * 100, 1)`% better than a simple heuristic that always predicts patients to be unimpaired_, irregardless of the observed data. 

```{block, type = "rmdnote"}
The point of this analysis is to demonstrate the idea that **optimization of statistical characteristics of the model does not imply that the model fits the data well.** Even for purely inferential models, some measure of fidelity to the data should accompany the inferential results. Using this, the consumers of the analyses can calibrate their expectations of the results of the statistical analysis. 
```

In the remainder of this chapter, general approaches for evaluating models via empirical validation are discussed. These approaches are grouped by the nature of the outcome data: purely numeric, binary classes, and three or more class levels. 

## Regression metrics 

Recall from Section \@ref(parsnip-predictions) that tidymodels prediction functions produce tibbles with columns for the predicted values. These columns have consistent names, and the functions in the yardstick package that produce performance metrics have consistent interfaces. The functions are data frame-based, as opposed to vector-based, with the general syntax of: 

```r
function(data, truth, ...)
```

where `data` is a data frame or tibble and `truth` is the column with the observed outcome values. The ellipses or other arguments are used to specify the column(s) containing the predictions. 

<<<<<<< HEAD
To illustrate, let's take the model from last chapter (summarized in Section \@ref(workflows-summary)). The `lm_fit` object was a linear regression model whose predictor set was supplemented with an interaction and spline functions for longitude and latitude. It was created from a training set (named `ames_train`). Although we do not advise using the test set at this juncture of the modeling process, it will be used to illustrate functionality. The data frame `ames_test` consists of `r nrow(ames_test)` properties. To start, let's produce predictions: 
=======
To illustrate, let's take the model from Chapter \@ref(workflows). The `lm_wflow_fit` object was a linear regression model whose predictor set was supplemented with an interaction and spline functions for longitude and latitude. It was created from a training set (named `ames_train`). Although we do not advise using the test set at this juncture of the modeling process, it will be used to illustrate functionality and syntax. The data frame `ames_test` consists of `r nrow(ames_test)` properties. To start, let's produce predictions: 
>>>>>>> ba324525

```{r performance-predict-ames}
ames_test_res <- predict(lm_fit, new_data = ames_test %>% select(-Sale_Price))
ames_test_res
```

The predicted numeric outcome from the regression model is named `.pred`. Let's match the predicted values with their corresponding observed outcome values: 

```{r performance-ames-outcome}
ames_test_res <- bind_cols(ames_test_res, ames_test %>% select(Sale_Price))
ames_test_res
```

Note that both the predicted and observed outcomes are in log10 units. It is best practice to analyze the predictions on the transformed scale (if one were used) even if the predictions are reported using the original units. 

Let's plot the data before computing metrics: 

```{r performance-ames-plot}
ggplot(ames_test_res, aes(x = Sale_Price, y = .pred)) + 
  # Create a diagonal line:
  geom_abline(lty = 2) + 
  geom_point(alpha = 0.5) + 
  labs(y = "Predicted Sale Price (log10)", x = "Sale Price (log10)") +
  # Scale and size the x- and y-axis uniformly:
  coord_obs_pred()
```

There is one property that is substantially over-predicted. 

Let's compute the root mean squared error for this model using the `rmse()` function: 

```{r performance-ames-rmse}
rmse(ames_test_res, truth = Sale_Price, estimate = .pred)
```

The output above shows the standard format of the output of yardstick functions. Metrics for numeric outcomes usually have a value of "standard" for the `.estimator` column. Examples with different values for this column are shown below.

To compute multiple metrics at once, we can create a _metric set_. Let's add $R^2$ and the mean absolute error: 

```{r performance-metric-set}
ames_metrics <- metric_set(rmse, rsq, mae)
ames_metrics(ames_test_res, truth = Sale_Price, estimate = .pred)
```

This tidy data format stacks the metrics vertically. 

:::rmdwarning
The yardstick package does _not_ contain a function for adjusted $R^2$. This commonly used modification of the coefficient of determination is needed when the same data used to fit the model are used to evaluate the model. This metric is not full supported in tidymodels because it is always a better approach to compute performance on a separate data set than the one used to fit the model.  
:::

## Binary classification metrics 

To illustrate other ways to measure model performance, we will switch to a different example. The modeldata package contains example predictions from a test data set with two classes ("Class1" and "Class2"):

```{r performance-two-class-example}
data(two_class_example)
str(two_class_example)
```

The second and third columns are the predicted class probabilities for the test set while `predicted` are the discrete predictions. 

For the hard class predictions, there are a variety of yardstick functions that are helpful: 

```{r performance-class-metrics}
# A confusion matrix: 
conf_mat(two_class_example, truth = truth, estimate = predicted)

accuracy(two_class_example, truth = truth, estimate = predicted)

# Matthews correlation coefficient:
mcc(two_class_example, truth, predicted)

# F1 metric:
f_meas(two_class_example, truth, predicted)
```

For binary classification data sets, these functions have a standard argument called `event_level`. The _default_ is that the **first** level of the outcome factor is the event of interest. 

```{block, type = "rmdnote"}
There is some heterogeneity in R functions in this regard; some use the first level and others the second to denote the event of interest. We consider it more intuitive that the first level is the most important. The second level logic is borne of encoding the outcome as 0/1 (in which case the second value is the event) and unfortunately remains in some packages. However, tidymodels (along with many other R packages) _require_ a categorical outcome to be encoded as a factor and, for this reason, the legacy justification for the second level as the event becomes irrelevant.  
```

As an example where the second class is the event: 

```{r performance-2nd-level}
f_meas(two_class_example, truth, predicted, event_level = "second")
```

In the output above, the `.estimator` value of "binary" indicates that the standard formula for binary classes will be used. 

There are numerous classification metrics that use the predicted probabilities as inputs rather than the hard class predictions. For example, the receiver operating characteristic (ROC) curve computes the sensitivity and specificity over a continuum of different event thresholds. The predicted class column is not used. There are two yardstick functions for this method: `roc_curve()` computes the data points that make up the ROC curve and `roc_auc()` computes the area under the curve. 

The interfaces to these types of metric functions use the `...` argument placeholder to pass in the appropriate class probability column. For two-class problems, the probability column for the event of interest is passed into the function:

```{r performance-2class-roc}
two_class_curve <- roc_curve(two_class_example, truth, Class1)
two_class_curve

roc_auc(two_class_example, truth, Class1)
```

The `two_class_curve` object can be used in a `ggplot` call to visualize the curve. There is an `autoplot()` method that will take care of the details:

```{r performance-2class-roc-curve}
autoplot(two_class_curve)
```

There are a number of other functions that use probability estimates, including `gain_curve()`, `lift_curve()`, and `pr_curve()`. 

## Multi-class classification metrics 

What about data with three or more classes? To demonstrate, let's explore a different example data set that has four classes: 

```{r performance-hpc-example}
data(hpc_cv)
str(hpc_cv)
```

As before, there are factors for the observed and predicted outcomes along with four other columns of predicted probabilities for each class. These data also include a `Resample` column. These results are for out-of-sample predictions associated with 10-fold cross-validation (discussed in Chapter \@ref(resampling)). For the time being, this column will be ignored. 

The functions for metrics that use the discrete class probabilities are identical: 

```{r performance-mutliclass-pred}
accuracy(hpc_cv, obs, pred)

mcc(hpc_cv, obs, pred)
```

Note that, in these results, a "multiclass" `.estimator` is listed. Like "binary", this indicates that the formulas for outcomes with three or more class levels was used. The  Matthews correlation coefficient was originally designed for two classes but has been extended to cases with more class levels. 

There are methods for using metrics that are specific to outcomes with two classes for data sets with more than two classes. For example, a metric such as sensitivity measures the true positive rate which, by definition, is specific to two classes (i.e., "event" and "non-event"). How can this metric be used in our example data? 

There are wrapper methods that can be used to apply sensitivity to our four-class outcome. These options are macro-, macro-weighted, and micro-averaging: 

 * Macro-averaging computes a set of one-versus-all metrics using the standard two-class statistics. These are averaged. 
 
 * Macro-weighted averaging does the same but the average is weighted by the number of samples in each class.  
 
 * Micro-averaging computes the contribution for each class, aggregates them, then computes a single metric from the aggregates. 

See @wu2017unified and @OpitzBurst. 

Using sensitivity as an example, the usual two-class calculation is the ratio of the number of correctly predicted events divided by the number of true events. The "manual" calculations for these averaging methods are: 

```{r performance-sens-manual}
class_totals <- 
  count(hpc_cv, obs, name = "totals") %>% 
  mutate(class_wts = totals / sum(totals))
class_totals

cell_counts <- 
  hpc_cv %>% 
  group_by(obs, pred) %>% 
  count() %>% 
  ungroup()

# Compute the four sensitivities using 1-vs-all
one_versus_all <- 
  cell_counts %>% 
  filter(obs == pred) %>% 
  full_join(class_totals, by = "obs") %>% 
  mutate(sens = n / totals)
one_versus_all

# Three different estimates:
one_versus_all %>% 
  summarize(
    macro = mean(sens), 
    macro_wts = weighted.mean(sens, class_wts),
    micro = sum(n) / sum(totals)
  )
```

Thankfully, there are easier methods for obtaining these results: 

```{r performance-sens}
sensitivity(hpc_cv, obs, pred, estimator = "macro")
sensitivity(hpc_cv, obs, pred, estimator = "macro_weighted")
sensitivity(hpc_cv, obs, pred, estimator = "micro")
```

For metrics using probability estimates, there are some metrics with multi-class analogs. For example, @HandTill determined a multi-class technique for ROC curves. In this case, _all_ of the class probability columns must be given to the function:

```{r performance-multi-class-roc}
roc_auc(hpc_cv, obs, VF, F, M, L)
```

Macro-averaging is also available: 

```{r performance-multi-class-roc-macro}
roc_auc(hpc_cv, obs, VF, F, M, L, estimator = "macro_weighted")
```

Finally, all of these performance metrics can be computed using `dplyr` groupings. Recall that these data have a column for the resampling groups. Passing a grouped data frame to the metric function will compute the metrics for each group: 

```{r performance-multi-class-acc-grouped}
hpc_cv %>% 
  group_by(Resample) %>% 
  accuracy(obs, pred)
```

The groupings also translate to the `autoplot()` methods:

```{r performance-multi-class-roc-grouped}
# Four 1-vs-all ROC curves for each fold
hpc_cv %>% 
  group_by(Resample) %>% 
  roc_curve(obs, VF, F, M, L) %>% 
  autoplot()
```

<<<<<<< HEAD
This can be a quick visualization method for the results. 

## Chapter summary {#performance-summary}

yardstick functions measure the effectiveness of the model using data. The primary interface is based on data frames (as opposed to having vector arguments). There are a variety of regression and classification metrics and, within these, there are sometimes different estimators for the statistics. 
=======
This can be a quick visualization method for model effectiveness. 
>>>>>>> ba324525
<|MERGE_RESOLUTION|>--- conflicted
+++ resolved
@@ -119,11 +119,9 @@
 
 where `data` is a data frame or tibble and `truth` is the column with the observed outcome values. The ellipses or other arguments are used to specify the column(s) containing the predictions. 
 
-<<<<<<< HEAD
-To illustrate, let's take the model from last chapter (summarized in Section \@ref(workflows-summary)). The `lm_fit` object was a linear regression model whose predictor set was supplemented with an interaction and spline functions for longitude and latitude. It was created from a training set (named `ames_train`). Although we do not advise using the test set at this juncture of the modeling process, it will be used to illustrate functionality. The data frame `ames_test` consists of `r nrow(ames_test)` properties. To start, let's produce predictions: 
-=======
-To illustrate, let's take the model from Chapter \@ref(workflows). The `lm_wflow_fit` object was a linear regression model whose predictor set was supplemented with an interaction and spline functions for longitude and latitude. It was created from a training set (named `ames_train`). Although we do not advise using the test set at this juncture of the modeling process, it will be used to illustrate functionality and syntax. The data frame `ames_test` consists of `r nrow(ames_test)` properties. To start, let's produce predictions: 
->>>>>>> ba324525
+
+To illustrate, let's take the model from Section \@ref(workflows-summary). The `lm_wflow_fit` object was a linear regression model whose predictor set was supplemented with an interaction and spline functions for longitude and latitude. It was created from a training set (named `ames_train`). Although we do not advise using the test set at this juncture of the modeling process, it will be used to illustrate functionality and syntax. The data frame `ames_test` consists of `r nrow(ames_test)` properties. To start, let's produce predictions: 
+
 
 ```{r performance-predict-ames}
 ames_test_res <- predict(lm_fit, new_data = ames_test %>% select(-Sale_Price))
@@ -335,12 +333,8 @@
   autoplot()
 ```
 
-<<<<<<< HEAD
-This can be a quick visualization method for the results. 
+This can be a quick visualization method for model effectiveness. 
 
 ## Chapter summary {#performance-summary}
 
 yardstick functions measure the effectiveness of the model using data. The primary interface is based on data frames (as opposed to having vector arguments). There are a variety of regression and classification metrics and, within these, there are sometimes different estimators for the statistics. 
-=======
-This can be a quick visualization method for model effectiveness. 
->>>>>>> ba324525
