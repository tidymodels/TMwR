```{r setup, include=FALSE}
knitr::opts_chunk$set(fig.path = "figures/")
library(tidymodels)
library(applicable)
library(patchwork)
library(probably)
load("RData/Chicago_2020.RData")
data(Chicago)
```

# When Should You Trust Your Predictions? {#trust}

A predictive model can almost always produce a prediction, given input data. However, there are plenty of situations where it is inappropriate to produce such a prediction. When a new data point is well outside of the range of data used to create the model, making a prediction may be an inappropriate _extrapolation_. A more qualitative example of an inappropriate prediction would be when the model is used in a completely different context. The cell segmentation data used in Chapter \@ref(iterative-search) flags when human breast cancer cells can or cannot be accurately isolated inside an image. A model built from these data could be inappropriately applied to stomach cells for the same purpose. We can produce a prediction but it is unlikely to be *applicable* to the different cell type.

This chapter discusses two methods for quantifying the potential quality of a prediction:

- _Equivocal zones_ use the predicted values to alert the user that the results may be suspect. 
- _Applicability_ uses the predictors to measure the amount of extrapolation (if any) for new samples. 

## Equivocal Results {#equivocal-zones}

:::rmdwarning
In some cases, the amount of uncertainty associated with a prediction is too high to be trusted. 
:::

If you had a model result indicating that you had a 51% chance of having contracted COVID-19, it would be natural to view the diagnosis with some skepticism. In fact, regulatory bodies often require many medical diagnostics to have an _equivocal zone_. This zone is a range of results where the prediction should not be reported to patients, such as some range of COVID-19 test results that are too uncertain to be reported to a patient. See @Danowski524 and @Kerleguer1783 for examples. The same notion can be applied to models created outside of medical diagnostics. 

Let's use a function that can simulate classification data with two classes and two predictors (`x` and `y`). The true model is a logistic regression model with the equation: 

$$
\mathrm{logit}(p) = -1 - 2x - \frac{x^2}{5} + 2y^2 
$$

The two predictors follow a bivariate normal distribution with a correlation of 0.70. We'll create a training set of 200 samples and a test set of 50: 

```{r trust-simulation}
library(tidymodels)
tidymodels_prefer()

simulate_two_classes <- 
  function (n, error = 0.1, eqn = quote(-1 - 2 * x - 0.2 * x^2 + 2 * y^2))  {
    # Slightly correlated predictors
    sigma <- matrix(c(1, 0.7, 0.7, 1), nrow = 2, ncol = 2)
    dat <- MASS::mvrnorm(n = n, mu = c(0, 0), Sigma = sigma)
    colnames(dat) <- c("x", "y")
    cls <- paste0("class_", 1:2)
    dat <- 
      as_tibble(dat) %>% 
      mutate(
        linear_pred = !!eqn,
        # Add some misclassification noise
        linear_pred = linear_pred + rnorm(n, sd = error),
        prob = binomial()$linkinv(linear_pred),
        class = ifelse(prob > runif(n), cls[1], cls[2]),
        class = factor(class, levels = cls)
      )
    dplyr::select(dat, x, y, class)
  }

set.seed(1901)
training_set <- simulate_two_classes(200)
testing_set  <- simulate_two_classes(50)
```

We estimate a logistic regression model using Bayesian methods (using the default Gaussian prior distributions for the parameters): 

```{r trust-bayes-glm}
two_class_mod <- 
  logistic_reg() %>% 
  set_engine("stan", seed = 1902) %>% 
  fit(class ~ . + I(x^2)+ I(y^2), data = training_set)
print(two_class_mod, digits = 3)
```

The fitted class boundary is overlaid onto the test set in Figure \@ref(fig:glm-boundaries). The data points closest to the class boundary are the most uncertain. If their values changed slightly, their predicted class might change. One simple method for disqualifying some results is to call them "equivocal" if the values are within some range around 50% (or whatever the appropriate probability cutoff might be for a certain situation). Depending on the problem that the model is being applied to, this might indicate that another measurement should be collected or that we require more information before a trustworthy prediction is possible.

```{r glm-boundaries}
#| echo = FALSE, 
#| fig.width=6, 
#| fig.height=6, 
#| out.width="70%", 
#| fig.align="center",
#| fig.cap = "Simulated two class data set with a logistic regression fit and decision boundary.",
#| fig.alt = "Simulated two class data set with a logistic regression fit and decision boundary. The scatter plot of the two classes shows fairly correlated data. The decision boundary is a parabola in the x axis that does a good job of separating the classes."

data_grid <-
  crossing(
    x = seq(-4.5, 4.5, length = 100),
    y = seq(-4.5, 4.5, length = 100)
  )
grid_pred <- 
  predict(two_class_mod, data_grid, type = "prob") %>% 
  bind_cols(
    predict(two_class_mod, data_grid, type = "pred_int", std_error = TRUE),
    data_grid
  )

grid_pred %>% 
  mutate(`Probability of Class 1` = .pred_class_1) %>% 
  ggplot(aes(x = x, y = y)) + 
  geom_raster(aes(fill = `Probability of Class 1`)) +
  geom_point(data = testing_set, aes(shape = class, color = class), alpha = .75, size = 2.5) + 
  geom_contour(aes(z = .pred_class_1), breaks = .5, color = "black", lty = 2) + 
  coord_equal() + 
  labs(x = "Predictor x", y = "Predictor y", color = NULL, shape = NULL) + 
  scale_fill_gradient2(low = "#FDB863", mid = "white", high = "#B2ABD2", midpoint = .5) + 
  scale_color_manual(values = c("#2D004B", "darkorange"))
```

We could base the width of the band around the cutoff on how performance improves when the uncertain results are removed. However, we should also estimate the reportable rate (the expected proportion of usable results). For example, it would not be useful in real-world situations to have perfect performance but only release predictions on 2% of the samples passed to the model. 

Let's use the test set to determine the balance between improving performance and having enough reportable results. The predictions are created using:  

```{r trust-bayes-glm-pred}
test_pred <- augment(two_class_mod, testing_set)
test_pred %>% head()
```

With tidymodels, the `r pkg(probably)` package contains functions for equivocal zones. For cases with two classes, the `make_two_class_pred()` function creates a factor-like column that has the predicted classes with an equivocal zone: 

```{r trust-make-eq}
library(probably)

lvls <- levels(training_set$class)

test_pred <- 
  test_pred %>% 
  mutate(.pred_with_eqz = make_two_class_pred(.pred_class_1, lvls, buffer = 0.15))

test_pred %>% count(.pred_with_eqz)
```

Rows that are within $0.50\pm0.15$ are given a value of `[EQ]`. 

:::rmdnote
It is important to realize that `[EQ]` in this example is not a factor level, but an attribute of that column. 
:::

Since the factor levels are the same as the original data, confusion matrices and other statistics can be computed without error. When using standard functions from the `r pkg(yardstick)` package, the equivocal results are converted to `NA` and are not used in the calculations that use the hard class predictions. Notice the differences in these confusion matrices:

```{r trust-conf-mat}
# All data
test_pred %>% conf_mat(class, .pred_class)

# Reportable results only: 
test_pred %>% conf_mat(class, .pred_with_eqz)
```

There is also an `is_equivocal()` function available for filtering these rows from the data. 

Does the equivocal zone help improve accuracy? Let's look over different buffer sizes, as shown in Figure \@ref(fig:equivocal-zone-results):

```{r trust-eq-calcs, eval = FALSE}
# A function to change the buffer then compute performance.
eq_zone_results <- function(buffer) {
  test_pred <- 
    test_pred %>% 
    mutate(.pred_with_eqz = make_two_class_pred(.pred_class_1, lvls, buffer = buffer))
  acc <- test_pred %>% accuracy(class, .pred_with_eqz)
  rep_rate <- reportable_rate(test_pred$.pred_with_eqz)
  tibble(accuracy = acc$.estimate, reportable = rep_rate, buffer = buffer)
}

# Evaluate a sequence of buffers and plot the results. 
map_dfr(seq(0, .1, length.out = 40), eq_zone_results) %>% 
  pivot_longer(c(-buffer), names_to = "statistic", values_to = "value") %>% 
  ggplot(aes(x = buffer, y = value, lty = statistic)) + 
  geom_step(size = 1.2, alpha = 0.8) + 
  labs(y = NULL, lty = NULL)
```

```{r equivocal-zone-results, ref.label = "trust-eq-calcs"}
#| echo = FALSE,
#| out.width="80%",
#| fig.cap = "The effect of equivocal zones on model performance.",
#| fig.alt = "The effect of equivocal zones on model performance. There is a slight increase in accuracy at the expense of a falling reportable rate."
```

Figure \@ref(fig:equivocal-zone-results) shows us that accuracy improves by a few percentage points but at the cost of nearly 10% of predictions being unusable! The value of such a compromise depends on how the model predictions will be used. 

This analysis focused on using the predicted class probability to disqualify points, since this is a fundamental measure of uncertainty in classification models. A slightly better approach would be to use the standard error of the class probability. Since we used a Bayesian model, the probability estimates we found are actually the mean of the posterior predictive distribution. In other words, the Bayesian model gives us a distribution for the class probability.  Measuring the standard deviation of this distribution gives us a _standard error of prediction_ of the probability. In most cases, this value is directly related to the mean class probability. You might recall that, for a Bernoulli random variable with probability $p$, the variance is $p(1-p)$. Because of this relationship, the standard error is largest when the probability is 50%. Instead of assigning an equivocal result using the class probability, we could instead use a cutoff on the standard error of prediction. 

One important aspect of the standard error of prediction is that it takes into account more than just the class probability. In cases where there is significant extrapolation or aberrant predictor values, the standard error might increase. The benefit of using the standard error of prediction is that it might also flag predictions that are problematic (as opposed to simply uncertain). One reason that we used the Bayesian model is that it naturally estimates the standard error of prediction; not many models can calculate this. For our test set, using `type = "pred_int"` will produce upper and lower limits and the `std_error` adds a column for that quantity. For 80% intervals: 

```{r trust-pred-int}
test_pred <- 
  test_pred %>% 
  bind_cols(
    predict(two_class_mod, testing_set, type = "pred_int", std_error = TRUE)
  )
```

For our example where the model and data are well-behaved, Figure \@ref(fig:std-errors) shows the standard error of prediction across the space: 

```{r std-errors}
#| echo = FALSE, 
#| fig.width=5, 
#| fig.height=5, 
#| out.width="70%", 
#| fig.align="center",
#| fig.cap = "The effect of the standard error of prediction overlaid with the test set data.",
#| fig.alt = "The effect of the standard error of prediction overlaid with the test set data. The region of large variation is very similar to the class boundary space. Additionally, there is a large amount of variation to the west of the inflection point of the boundary curve."

grid_pred %>% 
  mutate(`Std Error` = .std_error) %>% 
  ggplot(aes(x = x, y = y)) + 
  geom_raster(aes(fill = `Std Error`)) + 
  scale_fill_gradientn(colours = c("#F7FBFF", "#DEEBF7", "#C6DBEF", "#9ECAE1", "#6BAED6")) + 
  geom_point(data = testing_set, aes(shape = class), alpha = .5, size = 2) + 
  coord_equal() + 
  labs(x = "Predictor x", y = "Predictor y", shape = NULL)
```

Using the standard error as a measure to preclude samples from being predicted can also be applied to models with numeric outcomes. However, as shown in the next section, this may not always work.  

## Determining Model Applicability {#applicability-domains}

<<<<<<< HEAD
Equivocal zones try to measure the reliability of a prediction based on the model outputs. It may be that model statistics, such as the standard error of prediction, cannot measure the impact of extrapolation. Let's take the Chicago train data used extensively in [Kuhn and Johnson (2019)](https://bookdown.org/max/FES/chicago-intro.html) and first shown in Chapter \@ref(tidyverse). The goal is to predict the number of customers entering the Clark and Lake train station each day. 
=======
Equivocal zones try to measure the reliability of a prediction based on the model outputs. It may be that model statistics, such as the standard error of prediction, cannot measure the impact of extrapolation and we need another way to assess whether to trust a prediction and answer, "Is our model applicable for predicting a specific data point?" Let's take the Chicago train data used extensively in [Kuhn and Johnson (2019)](https://bookdown.org/max/FES/chicago-intro.html) and first shown in Section \@ref(examples-of-tidyverse-syntax). The goal is to predict the number of customers entering the Clark and Lake train station each day. 
>>>>>>> cae3dea0

The data set in the `r pkg(modeldata)` package (a tidymodels package with example data sets) has daily values between `r format(min(Chicago$date), "%B %d, %Y")` and `r format(max(Chicago$date), "%B %d, %Y")`. Let's create a small test set using the last two weeks of the data: 

```{r trust-chicago-data}
## loads both `Chicago` dataset as well as `stations`
data(Chicago)

Chicago <- Chicago %>% select(ridership, date, one_of(stations))

n <- nrow(Chicago)

Chicago_train <- Chicago %>% slice(1:(n - 14))
Chicago_test  <- Chicago %>% slice((n - 13):n)
```

<<<<<<< HEAD
The main predictors are lagged ridership data at different train stations, including Clark and Lake, as well as the date. The ridership predictors are highly correlated with one another. In the recipe below, the date column is expanded into several new features and the ridership predictors are represented using partial least squares (PLS) components. PLS [@Geladi:1986], as we discussed in Chapter \@ref(dimensionality), is a supervised version of principal component analysis where the new features have been decorrelated but are predictive of the outcome data. 
=======
The main predictors are lagged ridership data at different train stations, including Clark and Lake, as well as the date. The ridership predictors are highly correlated with one another. In the following recipe, the date column is expanded into several new features and the ridership predictors are represented using partial least squares (PLS) components. PLS [@Geladi:1986], as we discussed in Section \@ref(partial-least-squares), is a supervised version of principal component analysis where the new features have been decorrelated but are predictive of the outcome data. 
>>>>>>> cae3dea0

Using the preprocessed data, we fit a standard linear model:

```{r trust-chicago-model}
base_recipe <-
  recipe(ridership ~ ., data = Chicago_train) %>%
  # Create date features
  step_date(date) %>%
  step_holiday(date) %>%
  # Change date to be an id column instead of a predictor
  update_role(date, new_role = "id") %>%
  # Create dummy variables from factor columns
  step_dummy(all_nominal()) %>%
  # Remove any columns with a single unique value
  step_zv(all_predictors()) %>%
  step_normalize(!!!stations)%>%
  step_pls(!!!stations, num_comp = 10, outcome = vars(ridership))

lm_spec <-
  linear_reg() %>%
  set_engine("lm") 

lm_wflow <-
  workflow() %>%
  add_recipe(base_recipe) %>%
  add_model(lm_spec)

set.seed(1902)
lm_fit <- fit(lm_wflow, data = Chicago_train)
```

How well do the data fit on the test set? We can `predict()` for the test set to find both predictions and prediction intervals:

```{r trust-chicago-test-res}
res_test <-
  predict(lm_fit, Chicago_test) %>%
  bind_cols(
    predict(lm_fit, Chicago_test, type = "pred_int"),
    Chicago_test
  )

res_test %>% select(date, ridership, starts_with(".pred"))
res_test %>% rmse(ridership, .pred)
```

These are fairly good results. Figure \@ref(fig:chicago-2016) visualizes the predictions along with 95% prediction intervals.

```{r chicago-2016}
#| echo = FALSE, 
#| fig.height=4, 
#| out.width="80%", 
#| fig.align="center",
#| fig.cap = "Two weeks of 2016 predictions for the Chicago data along with 95% prediction intervals. ",
#| fig.alt = "Two weeks of 2016 predictions for the Chicago data along with 95% prediction intervals. The model fit the data fairly well with reasonable error estimates."

add_day <- function(x) {
  day <- lubridate::wday(x$date, label = TRUE)
  factor(as.character(day), ordered = FALSE, levels = levels(day))
}

res_test %>%
  mutate(day = add_day(.)) %>%
  ggplot(aes(x = date)) +
  geom_point(aes(y = ridership, color = day, pch = day), size = 3) +
  geom_line(aes(y = .pred), alpha = .75) +
  geom_ribbon(aes(ymin = .pred_lower, ymax = .pred_upper), fill = "blue", alpha = .1)  +
  scale_color_brewer(palette = "Set2") +
  scale_shape_manual(values = 15:22) +
  scale_x_date(labels = date_format("%B %d, %Y")) +
  labs(x = NULL, y = "Daily Ridership (x1000)", color = NULL, pch = NULL)
```

Given the scale of the ridership numbers, these results look particularly good for such a simple model. If this model were deployed, how well would it have done a few years later in June of 2020? The model successfully makes a prediction, as a predictive model almost always will when given input data:

```{r trust-chicago-2020-res}
res_2020 <-
  predict(lm_fit, Chicago_2020) %>%
  bind_cols(
    predict(lm_fit, Chicago_2020, type = "pred_int"),
    Chicago_2020
  ) 

res_2020 %>% select(date, contains(".pred"))
```

The prediction intervals are about the same width, even though these data are well beyond the time period of the original training set. However, given the global pandemic in 2020, the performance on these data are abysmal: 

```{r trust-chicago-2020-stats}
res_2020 %>% select(date, ridership, starts_with(".pred"))
res_2020 %>% rmse(ridership, .pred)
```

Look at this terrible model performance visually in Figure \@ref(fig:chicago-2020).

```{r chicago-2020}
#| echo = FALSE, 
#| fig.height=4, 
#| out.width="80%", 
#| fig.align="center",
#| fig.cap = "Two weeks of 2020 predictions for the Chicago data along with 95% prediction intervals. ",
#| fig.alt = "Two weeks of 2016 predictions for the Chicago data along with 95% prediction intervals. The model fit the data fairly well with reasonable error estimates."

res_2020 %>%
  mutate(day = add_day(.)) %>%
  ggplot(aes(x = date)) +
  geom_point(aes(y = ridership, color = day, pch = day), size = 3) +
  geom_line(aes(y = .pred), alpha = .75) +
  geom_ribbon(aes(ymin = .pred_lower, ymax = .pred_upper), fill = "blue", alpha = .1) +
  scale_shape_manual(values = 15:22) +
  scale_color_brewer(palette = "Set2") +
  scale_x_date(labels = date_format("%B %d, %Y")) +
  labs(x = NULL, y = "Daily Ridership (x1000)", color = NULL, pch = NULL) 
```

Confidence and prediction intervals for linear regression expand as the data become more and more removed from the center of the training set. However, that effect is not dramatic enough to flag these predictions as being poor.

:::rmdwarning
Sometimes the statistics produced by models don't measure the quality of predictions very well. 
:::

This situation can be avoided by having a secondary methodology that can quantify how applicable the model is for any new prediction (i.e., the model's _applicability domain_). There are a variety of methods to compute an applicability domain model, such as @Jaworska or @Netzeva. The approach used in this chapter is a fairly simple unsupervised method that attempts to measure how much (if any) a new data point is beyond the training data.^[@Bartley shows yet another method and applies it to ecological studies.]

:::rmdnote
The idea is to accompany a prediction with a score that measures how similar the new point is to the training set.
:::

One method that works well uses principal component analysis (PCA) on the numeric predictor values. We'll illustrate the process by using only two of the predictors that correspond to ridership at different stations (California and Austin stations). The training set are shown in panel (a) in Figure \@ref(fig:pca-reference-dist). The ridership data for these stations are highly correlated and the two distributions shown in the scatter plot correspond to ridership on the weekends and week days. 

The first step is to conduct PCA on the training data. The PCA scores for the training set are shown in panel (b) in Figure \@ref(fig:pca-reference-dist). Next, using these results, we measure the distance of each training set point to the center of the PCA data (panel (c) of Figure \@ref(fig:pca-reference-dist)). We can then use this _reference distribution_ (panel (d) of Figure \@ref(fig:pca-reference-dist)) to estimate how far away a data point is from the mainstream of the training data.  

```{r pca-reference-dist}
#| echo = FALSE, 
#| out.width = "100%",
#| fig.cap = "The PCA reference distribution based on the training set.",
#| fig.alt = "The PCA reference distribution based on the training set. The majority of the distances to the center of the PCA distribution are below a value of three."

pca_rec <- recipe(~ ., data = Chicago_train) %>% 
  step_normalize(California, Austin) %>% 
  step_pca(California, Austin, num_comp = 2) %>% 
  prep()

training_pca <- bake(pca_rec, new_data = NULL)
pca_center <- 
  training_pca %>% 
  select(PC1, PC2) %>% 
  summarize(PC1_mean = mean(PC1), PC2_mean = mean(PC2))

training_pca <- 
  cbind(pca_center, training_pca) %>% 
  mutate(
    distance = (PC1 - PC1_mean)^2 + (PC2 - PC2_mean)^2,
    distance = sqrt(distance)
  )

testing_pca <- 
  bake(pca_rec, Chicago_test %>% slice(1)) %>% 
  cbind(pca_center) %>% 
  mutate(
    distance = (PC1 - PC1_mean)^2 + (PC2 - PC2_mean)^2,
    distance = sqrt(distance)
  )
testing_pctl <- round(mean(training_pca$distance <= testing_pca$distance) * 100, 1)

new_pca <- 
  bake(pca_rec, Chicago_2020 %>% slice(6)) %>% 
  cbind(pca_center) %>% 
  mutate(
    distance = (PC1 - PC1_mean)^2 + (PC2 - PC2_mean)^2,
    distance = sqrt(distance)
  )
new_pctl <- round(mean(training_pca$distance <= new_pca$distance) * 100, 1)

tr_plot <- 
  Chicago_train %>% 
  ggplot(aes(x = California, y = Austin)) + 
  geom_point(alpha = .25, size = .3) + 
  # coord_equal() + 
  labs(title = "(a) Training Set") + 
  theme(plot.title = element_text(size=9))

pca_plot <- training_pca %>% 
  ggplot(aes(x = PC1, y = PC2)) + 
  geom_point(alpha = .25, size = .3) + 
  coord_obs_pred() + 
  labs(x = "Component 1", y = "Component 2", title = "(b) Training Set PCA Scores") +
  theme(plot.title = element_text(size = 9))

pca_dist <- 
  training_pca %>% 
  ggplot() + 
  geom_segment(aes(x = PC1_mean, y = PC2_mean,
                   xend = PC1, yend = PC2), alpha = .1)  + 
  coord_obs_pred() + 
  labs(x = "Component 1", y = "Component 2", title = "(c) Distances to Center") +
  theme(plot.title = element_text(size = 9))

dist_hist <-
  training_pca %>%
  ggplot(aes(x = distance)) +
  geom_histogram(bins = 30, color = "white") +
  labs(x = "Distance to Training Set Center", title = "(d) Reference Distribution") +
  theme(plot.title = element_text(size = 9))

library(patchwork)
tr_plot + pca_plot + pca_dist + dist_hist
```

For a new sample, the PCA scores are computed along with the distance to the center of the training set. 

However, what does it mean when a new sample has a distance of _X_? Since the PCA components can have different ranges from data set to data set, there is no obvious limit to say that a distance is too large.

One approach is to treat the distances from the training set data as "normal". For new samples, we can determine how the new distance compares to the range in the reference distribution (from the training set). A percentile can be computed for new samples that reflect how much of the training set is less extreme than the new samples. 

:::rmdnote
A percentile of 90% means that most of the training set data are closer to the data center than the new sample. 
:::


The plot in Figure \@ref(fig:two-new-points) overlays a testing set sample (triangle and dashed line) and a 2020 sample (circle and solid line) with the PCA distances from the training set. 

```{r two-new-points}
#| echo = FALSE, 
#| out.width = "100%",
#| fig.width=9, 
#| fig.height=4,
#| fig.cap = "The reference distribution with two new points: one using the test set and one from the 2020 data.",
#| fig.alt = "The reference distribution with two new points: one using the test set and one from the 2020 data. The test set point is snugly within the data mainstream while the 2020 point is outside of the reference distribution."

test_pca_dist <- 
  training_pca %>% 
  ggplot() + 
  geom_segment(
    aes(x = PC1_mean, y = PC2_mean, xend = PC1, yend = PC2), 
    alpha = .05
  )  + 
  geom_segment(
    data = testing_pca,
    aes(x = PC1_mean, y = PC2_mean, xend = PC1, yend = PC2), 
    color = "lightblue",
    lty = 2
  )  + 
  geom_segment(
    data = new_pca,
    aes(x = PC1_mean, y = PC2_mean, xend = PC1, yend = PC2), 
    color = "red"
  )  + 
  geom_point(data = testing_pca, aes(x = PC1, y = PC2), color = "lightblue", size = 2, pch = 17) +
  geom_point(data = new_pca, aes(x = PC1, y = PC2), size = 2, color = "red") +
  coord_obs_pred() + 
  labs(x = "Component 1", y = "Component 2", title = "Distances to Training Set Center") + 
  theme_bw() + 
  theme(legend.position = "top")

test_dist_hist <- 
  training_pca %>% 
  ggplot(aes(x = distance)) + 
  geom_histogram(bins = 30, color = "white", alpha = .5) + 
  geom_vline(xintercept = testing_pca$distance, color = "lightblue", lty = 2) +
  geom_vline(xintercept = new_pca$distance, color = "red") +
  xlab("Distance to Training Set Center")

test_pca_dist + test_dist_hist
```

The test set point has a distance of `r round(testing_pca$distance, 2)`. It is in the `r testing_pctl`% percentile of the training set distribution, indicating that it is snugly within the mainstream of the training set. 

The 2020 sample is further away from the center than any of the training set samples (with a percentile of `r new_pctl`%). This indicates that the sample is very extreme and that its corresponding prediction would be a severe extrapolation (and probably should not be reported). 

The `r pkg(applicable)` package can develop an applicability domain model using PCA. We'll use the 20 lagged station ridership predictors as inputs into the PCA analysis. There is an additional argument called `threshold`  that determines how many components are used in the distance calculation. For our example, we'll use a large value that indicates that we should use enough components to account for 99% of the variation in the ridership predictors: 

```{r trust-apd-pca}
library(applicable)
pca_stat <- apd_pca(~ ., data = Chicago_train %>% select(one_of(stations)), 
                    threshold = 0.99)
pca_stat
```

The `autoplot()` method plots the reference distribution. It has an optional argument for which data to plot. We'll add a value of `distance` to only plot the training set distance distribution. This code generates the plot in Figure \@ref(fig:ap-autoplot):

```{r trust-ref-dist, eval = FALSE}
autoplot(pca_stat, distance) + labs(x = "distance")
```

```{r ap-autoplot, ref.label = "trust-ref-dist"}
#| echo = FALSE,
#| out.width="70%",
#| fig.cap = "The results of using the `autoplot()` method on an applicable object.",
#| fig.alt = "The results of using the `autoplot()` method on an applicable object."
```

The x-axis shows the values of the distance and the y-axis displays the distribution's percentiles. For example, half of the training set samples had distances less than `r round(approx(pca_stat$pctls$percentile, pca_stat$pctls$distance, xout = 50)$y, 1)`. 

To compute the percentiles for new data, the `score()` function works in the same way as `predict()`: 


```{r trust-apd-test-scores}
score(pca_stat, Chicago_test) %>% select(starts_with("distance"))
```

These seem fairly reasonable. For the 2020 data: 


```{r trust-apd-2020-scores}
score(pca_stat, Chicago_2020) %>% select(starts_with("distance"))
```

The 2020 distance values indicate that these predictor values are outside of the vast majority of data seen by the model at training time. These should be flagged so that the predictions are either not reported at all or taken with skepticism.  

:::rmdnote
One important aspect of this analysis concerns which predictors are used to develop the applicability domain model. In our analysis, we used the raw predictor columns. However, in building the model, PLS score features were used in their place. Which of these should `apd_pca()` use? The  `apd_pca()` function can also take a recipe as the input (instead of a formula) so that the distances reflect the PLS scores instead of the individual predictor columns. You can evaluate both methods to understand which one gives more relevant results. 
:::

## Chapter Summary {#trust-summary}

This chapter showed two methods for evaluating whether predictions should be reported to the consumers of models. Equivocal zones deal with outcomes/predictions and can be helpful when the amount of uncertainty in a prediction is too large. 

Applicability domain models deal with features/predictors and quantify the amount of extrapolation (if any) that occurs when making a prediction. This chapter showed a basic method using principal component analysis, although there are many other ways to measure applicability.  The `r pkg(applicable)` package also contains specialized methods for data sets where all of the predictors are binary. This method computes similarity scores between training set data points to define the reference distribution.  

<|MERGE_RESOLUTION|>--- conflicted
+++ resolved
@@ -215,11 +215,7 @@
 
 ## Determining Model Applicability {#applicability-domains}
 
-<<<<<<< HEAD
-Equivocal zones try to measure the reliability of a prediction based on the model outputs. It may be that model statistics, such as the standard error of prediction, cannot measure the impact of extrapolation. Let's take the Chicago train data used extensively in [Kuhn and Johnson (2019)](https://bookdown.org/max/FES/chicago-intro.html) and first shown in Chapter \@ref(tidyverse). The goal is to predict the number of customers entering the Clark and Lake train station each day. 
-=======
-Equivocal zones try to measure the reliability of a prediction based on the model outputs. It may be that model statistics, such as the standard error of prediction, cannot measure the impact of extrapolation and we need another way to assess whether to trust a prediction and answer, "Is our model applicable for predicting a specific data point?" Let's take the Chicago train data used extensively in [Kuhn and Johnson (2019)](https://bookdown.org/max/FES/chicago-intro.html) and first shown in Section \@ref(examples-of-tidyverse-syntax). The goal is to predict the number of customers entering the Clark and Lake train station each day. 
->>>>>>> cae3dea0
+Equivocal zones try to measure the reliability of a prediction based on the model outputs. It may be that model statistics, such as the standard error of prediction, cannot measure the impact of extrapolation and we need another way to assess whether to trust a prediction and answer, "Is our model applicable for predicting a specific data point?" Let's take the Chicago train data used extensively in [Kuhn and Johnson (2019)](https://bookdown.org/max/FES/chicago-intro.html) and first shown in Chapter \@ref(tidyverse). The goal is to predict the number of customers entering the Clark and Lake train station each day. 
 
 The data set in the `r pkg(modeldata)` package (a tidymodels package with example data sets) has daily values between `r format(min(Chicago$date), "%B %d, %Y")` and `r format(max(Chicago$date), "%B %d, %Y")`. Let's create a small test set using the last two weeks of the data: 
 
@@ -235,11 +231,7 @@
 Chicago_test  <- Chicago %>% slice((n - 13):n)
 ```
 
-<<<<<<< HEAD
 The main predictors are lagged ridership data at different train stations, including Clark and Lake, as well as the date. The ridership predictors are highly correlated with one another. In the recipe below, the date column is expanded into several new features and the ridership predictors are represented using partial least squares (PLS) components. PLS [@Geladi:1986], as we discussed in Chapter \@ref(dimensionality), is a supervised version of principal component analysis where the new features have been decorrelated but are predictive of the outcome data. 
-=======
-The main predictors are lagged ridership data at different train stations, including Clark and Lake, as well as the date. The ridership predictors are highly correlated with one another. In the following recipe, the date column is expanded into several new features and the ridership predictors are represented using partial least squares (PLS) components. PLS [@Geladi:1986], as we discussed in Section \@ref(partial-least-squares), is a supervised version of principal component analysis where the new features have been decorrelated but are predictive of the outcome data. 
->>>>>>> cae3dea0
 
 Using the preprocessed data, we fit a standard linear model:
 
