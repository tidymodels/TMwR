--- conflicted
+++ resolved
@@ -103,11 +103,7 @@
 lm_wflow
 ```
 
-<<<<<<< HEAD
-Workflows have a simple `fit()` method that can be used to create the model. Using the objects create in Section \@ref(models-summary):
-=======
-Workflows have a `fit()` method that can be used to create the model:
->>>>>>> ba324525
+Workflows have a `fit()` method that can be used to create the model. Using the objects create in Section \@ref(models-summary):
 
 ```{r workflows-form-fit}
 lm_fit <- fit(lm_wflow, ames_train)
@@ -132,24 +128,7 @@
 
 ## Workflows and recipes
 
-<<<<<<< HEAD
-Instead of using model formulas, recipe objects can also be used. Section \@ref(models-summary) summarized a recipe that specified several preprocessing and feature engineering steps. These were encapsulated inside the object `ames_rec`. This can be attached to the workflow...
-=======
-Instead of using model formulas, recipe objects can also be used to preprocess data for modeling. We built the following recipe in Chapter \@ref(recipes): 
-
-```{r workflows-ames-recipe}
-ames_rec <- 
-  recipe(Sale_Price ~ Neighborhood + Gr_Liv_Area + Year_Built + Bldg_Type + 
-           Latitude + Longitude, data = ames_train) %>%
-  step_log(Gr_Liv_Area, base = 10) %>% 
-  step_other(Neighborhood, threshold = 0.01) %>% 
-  step_dummy(all_nominal()) %>% 
-  step_interact(~ Gr_Liv_Area:starts_with("Bldg_Type_")) %>% 
-  step_ns(Latitude, Longitude, deg_free = 20)
-```
-
-This can be attached to the workflow:
->>>>>>> ba324525
+Instead of using model formulas, recipe objects can also be used to preprocess data for modeling. Section \@ref(models-summary) summarized a recipe that specified several preprocessing and feature engineering steps. These are encapsulated inside the object `ames_rec` and are attached to the workflow:
 
 ```{r workflows-fail, error = TRUE}
 lm_wflow %>% 
@@ -288,27 +267,16 @@
 There are also operations that might occur _after_ the model is fit. An example of such a _post-processor_ would be cutoff selection for two-class problems. Previously in this chapter, we discussed the idea of modifying the cutoff for a two-class problem. In the future, workflows will be able to attach a custom cutoff that is applied to probabilities after the model fit. Other approaches, such as probability calibration, could also be added as post-processors. 
   
 
-<<<<<<< HEAD
 ## Chapter summary {#workflows-summary}
 
-Workflows tie together objects that define the stages of creating a model. A parsnip model is always required and the preprocessing can include different interfaces (e.g. formulas, recipes, etc.). 
-
-For  the Ames data, the current code for analysis is:
+In this chapter, you learned that the modeling process encompasses more than just estimating the parameters of an algorithm that connects predictors to an outcome. This process also includes preprocessing steps, such as those outlined in Chapter \@ref(recipes), and steps operations taken after a model is fit. We introduced a concept called a **model workflow** that can capture the important components of the modeling process. 
+
+For the Ames data, the code used in later chapters is:
 
 ```{r workflows-summary, eval = FALSE}
 library(tidymodels)
 data(ames)
-=======
-## Chapter summary 
-
-In this chapter, you learned that the modeling process encompasses more than just estimating the parameters of an algorithm that connects predictors to an outcome. This process also includes preprocessing steps, such as those outlined in Chapter \@ref(recipes), and steps operations taken after a model is fit. We introduced a concept called a **model workflow** that can capture the important components of the modeling process. 
-
-The workflow that we will use in later chapters is:
-
-```{r workflows-summary}
-data(ames, package = "modeldata")
-
->>>>>>> ba324525
+
 ames <- mutate(ames, Sale_Price = log10(Sale_Price))
 
 set.seed(123)
@@ -322,7 +290,6 @@
   step_log(Gr_Liv_Area, base = 10) %>% 
   step_other(Neighborhood, threshold = 0.01) %>% 
   step_dummy(all_nominal()) %>% 
-<<<<<<< HEAD
   step_interact( ~ Gr_Liv_Area:starts_with("Bldg_Type_") ) %>% 
   step_ns(Latitude, Longitude, deg_free = 20)
 
@@ -334,29 +301,9 @@
   add_recipe(ames_rec)
 
 lm_fit <- fit(lm_wflow, ames_train)
-=======
-  step_interact(~ Gr_Liv_Area:starts_with("Bldg_Type_")) %>% 
-  step_ns(Latitude, Longitude, deg_free = 20)
-
-lm_model <- 
-  linear_reg() %>% 
-  set_engine("lm")
-
-lm_wflow <- 
-  workflow() %>% 
-  add_model(lm_model) %>%
-  add_recipe(ames_rec)
-
-lm_wflow_fit <- fit(lm_wflow, ames_train)
->>>>>>> ba324525
 ```
 
 
 ```{r workflows-save, include = FALSE}
-<<<<<<< HEAD
 save(lm_fit, file = "RData/lm_fit.RData", version = 2, compress = "xz")
 ```
-=======
-save(lm_wflow_fit, file = "RData/lm_wflow_fit.RData", version = 2, compress = "xz")
-```
->>>>>>> ba324525
