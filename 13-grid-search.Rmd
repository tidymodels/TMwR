--- conflicted
+++ resolved
@@ -700,11 +700,7 @@
 
 The best speed-ups, for these data, occur when `parallel_over = "resamples"` and when the computations are expensive. However, in the latter case, remember that the previous analysis indicates that the overall model fits are slower.  
 
-<<<<<<< HEAD
-What is the benefit of using the submodel optimization method in conjunction with parallel processing?  The C5.0 classification model shown in Chapter \@ref(grid-search) was also run in parallel with ten workers. The parallel computations took 13.3 seconds for a speed-up of `r round(100.147/13.265, 1)`-fold (both runs used the submodel optimization trick). Between the submodel optimization trick and parallel processing, there was a total speed-up of `r round(3734.249/13.265, 0)`-fold over the most basic grid search code. 
-=======
-What is the benefit of using the submodel optimization method in conjunction with parallel processing?  The C5.0 classification model shown in Section \@ref(submodel-trick) was also run in parallel with ten workers. The parallel computations took 13.3 seconds for a `r round(100.147/13.265, 1)`-fold speed-up (both runs used the submodel optimization trick). Between the submodel optimization trick and parallel processing, there was a total `r round(3734.249/13.265, 0)`-fold speed-up over the most basic grid search code. 
->>>>>>> 59ac57b5
+What is the benefit of using the submodel optimization method in conjunction with parallel processing?  The C5.0 classification model shown in Chapter \@ref(grid-search) was also run in parallel with ten workers. The parallel computations took 13.3 seconds for a `r round(100.147/13.265, 1)`-fold speed-up (both runs used the submodel optimization trick). Between the submodel optimization trick and parallel processing, there was a total `r round(3734.249/13.265, 0)`-fold speed-up over the most basic grid search code. 
 
 :::rmdwarning
 Overall, note that the increased computational savings will vary from model to model and are also affected by the size of the grid, the number of resamples, etc. A very computationally efficient model may not benefit as much from parallel processing. 
@@ -809,13 +805,8 @@
 #| warning = FALSE,
 #| fig.height = 5, 
 #| out.width = "80%",
-<<<<<<< HEAD
-#| fig.cap = "The racing process for 20 tuning parameters and 10 resamples.",
+#| fig.cap = "The racing process for 20 tuning parameters and 10 resamples",
 #| fig.alt = "The racing process for 20 tuning parameters and 10 resamples. The analysis is conducted at the first, third, and last resample. As the number of resamples increases, the confidence intervals show some model configurations that do not have confidence intervals that overlap with zero. These are excluded from subsequent resamples."
-=======
-#| fig.cap = "The racing process for 20 tuning parameters and 10 resamples",
-#| fig.alt = "An illustration of the racing process for 20 tuning parameters and 10 resamples. The analysis is conducted at the first, third, and last resample. As the number of resamples increases, the confidence intervals show some model configurations that do not have confidence intervals that overlap with zero. These are excluded from subsequent resamples."
->>>>>>> 59ac57b5
 
 full_att <- attributes(mlp_sfd_race)
 race_details <- NULL
