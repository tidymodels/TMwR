--- conflicted
+++ resolved
@@ -653,11 +653,8 @@
 #| fig.alt = "Execution times for model tuning versus the number of workers using different delegation schemes. The diagonal black line indicates a linear speedup where the addition of a new worker process has maximal effect. The 'everything' scheme shows that the benefits decrease after three or four workers, especially when there is expensive preprocessing. The 'resamples' scheme has almost linear speedups across all tasks."
 
 load("extras/parallel_times/xgb_times.RData")
-<<<<<<< HEAD
-ggplot(times, aes(x = num_cores, y = elapsed, col = parallel_over, shape = parallel_over)) + 
-=======
+
 ggplot(times, aes(x = num_cores, y = elapsed, color = parallel_over, shape = parallel_over)) + 
->>>>>>> f681d9ff
   geom_point(size = 2) + 
   geom_line() +
   facet_wrap(~ preprocessing) + 
@@ -782,67 +779,16 @@
 
 iter_three %>% 
   ggplot(aes(x = -estimate, y = .config)) + 
-<<<<<<< HEAD
-  geom_vline(xintercept = 0, lty = 2, col = "green") +
-  geom_point(size = 2, aes(col = decision)) +
-  geom_errorbarh(aes(xmin = -estimate, xmax = -upper, col = decision), height = .3, show.legend = FALSE) +
-=======
   geom_vline(xintercept = 0, lty = 2, color = "green") +
   geom_point(size = 2, aes(color = decision)) +
   geom_errorbarh(aes(xmin = -estimate, xmax = -upper, color = decision), height = .3, show.legend = FALSE) + 
->>>>>>> f681d9ff
   labs(x = "Loss of ROC AUC", y = NULL) + 
   scale_colour_manual(values = race_cols)
 ```
 
 Figure \@ref(fig:racing-process) shows the results at several iterations in the process. The points shown in the panel with the first iteration show single ROC AUC values. As iterations progress, the points are averages of the resampled ROC statistics.
 
-<<<<<<< HEAD
 On the third iteration, the leading model configuration has changed and the algorithm computes one-sided confidence intervals. Any parameter set whose confidence interval includes zero would lack evidence that its performance is not statistically different from the best results. We retain `r sum(iter_three$upper < 0)` settings; these are resampled more. The remaining `r sum(iter_three$upper >= 0)` submodels are no longer considered. 
-=======
-```{r grid-mlp-racing-anim, include = FALSE, dev = 'png'}
-race_ci_plots <- function(x, iters = max(x$iter)) {
-  
-  x_rng <- extendrange(c(-x$estimate, -x$upper))
-  
-  for (i in 1:iters) {
-    if (i < 3) {
-      ttl <- paste0("Iteration ", i, ": burn-in")
-    } else {
-      ttl <- paste0("Iteration ", i, ": testing")
-    }
-    p <-
-      x %>% 
-      dplyr::filter(iter == i) %>% 
-      ggplot(aes(x = -estimate, y = .config, color = decision)) +
-      geom_vline(xintercept = 0, color = "green", lty = 2) +
-      geom_point(size = 2) +
-      labs(title = ttl, y = "", x = "Loss of ROC AUC") +
-      scale_color_manual(values = c(best = "blue", retain = "black", discard = "grey"), 
-                         drop = FALSE) +
-      scale_y_discrete(drop = FALSE) +
-      xlim(x_rng) + 
-      theme_bw() +
-      theme(legend.position = "top")
-    
-    if (i >= 3) {
-      p <- p  + geom_errorbar(aes(xmin = -estimate, xmax = -upper), width = .3)
-    }
-    
-    print(p)
-  }
-  invisible(NULL)
-}
-av_capture_graphics(
-  race_ci_plots(race_details),
-  output = "race_results.mp4",
-  width = 720,
-  height = 720,
-  res = 120,
-  framerate = 1/3
-)
-```
->>>>>>> f681d9ff
 
 The process continues to resample configurations that remain and the statistical analysis repeats with the current results. More submodels may be removed from consideration. Prior to the final resample, almost all submodels are eliminated and, after the last iteration, only one remains. 
 
