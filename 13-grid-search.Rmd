--- conflicted
+++ resolved
@@ -222,15 +222,11 @@
   )
 ```
 
-<<<<<<< HEAD
-The `tune_grid()` function is the primary function for conducting grid search. Its functionality is very similar to `fit_resamples()`, although it has additional arguments related to the grid: 
-=======
 :::rmdnote
 In `step_pca()`, using zero PCA components is a shortcut to skip the feature extraction. In this way, the original predictors can be directly compared to the results that include PCA components. 
 :::
 
-The `tune_grid()` function is the primary function for conducting grid search. Its functionality is very similar to `fit_resamples()` from Section \@ref(resampling-performance), although it has additional arguments related to the grid: 
->>>>>>> cae3dea0
+The `tune_grid()` function is the primary function for conducting grid search. Its functionality is very similar to `fit_resamples()`, although it has additional arguments related to the grid: 
 
 * `grid`: An integer or data frame. When an integer is used, the function creates a space-filling design with `grid` number of candidate parameter combinations. If specific parameter combinations exist, the `grid` parameter is used to pass them to the function. 
 
@@ -704,11 +700,7 @@
 
 The best speed-ups, for these data, occur when `parallel_over = "resamples"` and when the computations are expensive. However, in the latter case, remember that the previous analysis indicates that the overall model fits are slower.  
 
-<<<<<<< HEAD
-What is the benefit of using the submodel optimization method _in conjunction_ with parallel processing?  The C5.0 classification model shown in Chapter \@ref(grid-search) was also run in parallel with ten workers. The parallel computations took 13.3 seconds for a speed-up of `r round(100.147/13.265, 1)`-fold (both runs used the submodel optimization trick). Between the submodel optimization trick and parallel processing, there was a __total speed-up of `r round(3734.249/13.265, 0)`-fold__ over the most basic grid search code. 
-=======
-What is the benefit of using the submodel optimization method in conjunction with parallel processing?  The C5.0 classification model shown in Section \@ref(submodel-trick) was also run in parallel with ten workers. The parallel computations took 13.3 seconds for a speed-up of `r round(100.147/13.265, 1)`-fold (both runs used the submodel optimization trick). Between the submodel optimization trick and parallel processing, there was a total speed-up of `r round(3734.249/13.265, 0)`-fold over the most basic grid search code. 
->>>>>>> cae3dea0
+What is the benefit of using the submodel optimization method in conjunction with parallel processing?  The C5.0 classification model shown in Chapter \@ref(grid-search) was also run in parallel with ten workers. The parallel computations took 13.3 seconds for a speed-up of `r round(100.147/13.265, 1)`-fold (both runs used the submodel optimization trick). Between the submodel optimization trick and parallel processing, there was a total speed-up of `r round(3734.249/13.265, 0)`-fold over the most basic grid search code. 
 
 :::rmdwarning
 Overall, note that the increased computational savings will vary from model-to-model and are also affected by the size of the grid, the number of resamples, etc. A very computationally efficient model may not benefit as much from parallel processing. 
@@ -870,13 +862,8 @@
 
 On the third iteration, the leading model configuration has changed and the algorithm computes one-sided confidence intervals. Any parameter set whose confidence interval includes zero would lack evidence that its performance is not statistically different from the best results. We retain `r sum(iter_three$upper < 0)` settings; these are resampled more. The remaining `r sum(iter_three$upper >= 0)` submodels are no longer considered. 
 
-The process continues to resample configurations that remain and the statistical analysis repeats with the current results. More submodels may be removed from consideration. Prior to the final resample, almost all submodels are eliminated and, at the last iteration, only `r remaining_text`
-
-<<<<<<< HEAD
-See @kuhn2014futility for more details on the computational aspects of this approach. 
-=======
-The process continues for each resample; after the next set of performance metrics, a new model is fit to these statistics, and more  submodels are potentially discarded.^[See @kuhn2014futility for more details on the computational aspects of this approach.] 
->>>>>>> cae3dea0
+The process continues to resample configurations that remain and the statistical analysis repeats with the current results. More submodels may be removed from consideration. Prior to the final resample, almost all submodels are eliminated and, at the last iteration, only `r remaining_text`^[See @kuhn2014futility for more details on the computational aspects of this approach.] 
+
 
 :::rmdwarning
 Racing methods can be more efficient than basic grid search as long as the interim analysis is fast and some parameter settings have poor performance. It also is most helpful when the model does _not_ have the ability to exploit submodel predictions. 
