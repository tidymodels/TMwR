Package: TMwR
Title: Tidy Modeling with R.
Version: 0.0.1.9009
Authors@R: c(
    person(
      given = "Max",
      family = "Kuhn",
      email = "max@rstudio.com",
      comment = c(ORCID = "0000-0003-2402-136X"),
      role = c("aut", "cre")
    ),
    person(
      given = "Julia",
      family = "Silge",
      email = "julia.silge@rstudio.com",
      comment = c(ORCID = "0000-0002-3671-836X"),
      role = c("aut")
    )
  )
Depends: R (>= 4.0.0)
URL: https://github.com/tidymodels/TMwR, https://www.tmwr.org/
SystemRequirements: FFmpeg (>= 3.2); with at least libx264 and lame (mp3) 
  drivers. Debian/Ubuntu: libavfilter-dev, Fedora/CentOS: ffmpeg-devel 
  (via https://rpmfusion.org), MacOS Homebrew: ffmp
Imports:
  applicable,
  av,
  baguette,
  bookdown,
  broom,
  corrr,
  Cubist,
  dials (>= 0.0.9),
  digest,
  doMC,
  dplyr,
  earth,
  finetune (>= 0.0.1),
  glmnet,
  ggforce,
  ggplot2,
  gridExtra,
  kableExtra (>= 1.2.1),
  kernlab,
  kknn,
  knitr,
  lme4,
  lubridate,
  modeldata,
  nlme,
  nnet,
  parsnip,
  patchwork,
  prettyunits,
  probably,
  purrr,
  ranger,
  recipes (>= 0.1.16),
  rlang,
  rmarkdown,
  rpart,
  rsample (>= 0.0.9),
  rstanarm,
  rules,
  sessioninfo,
  stacks,
  tibble (>= 3.1.0),
  tidymodels (>= 0.1.3),
  tidyposterior (>= 0.0.3),
  tidyverse,
  themis,
  tune (>= 0.1.3),
  workflows (>= 0.2.2),
  workflowsets (>= 0.0.1),
  xgboost,
  yardstick
Remotes:
<<<<<<< HEAD
=======
  tidymodels/tidymodels,
>>>>>>> bed3a552
  tidymodels/finetune
<|MERGE_RESOLUTION|>--- conflicted
+++ resolved
@@ -75,8 +75,4 @@
   xgboost,
   yardstick
 Remotes:
-<<<<<<< HEAD
-=======
-  tidymodels/tidymodels,
->>>>>>> bed3a552
-  tidymodels/finetune
+  tidymodels/finetune