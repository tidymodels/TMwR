```{r dimensionality-setup, include = FALSE}
library(tidymodels)
library(ggforce)
library(embed)
library(corrplot)
library(learntidymodels)
library(baguette)
library(discrim)
library(uwot)
library(doMC)
library(patchwork)
library(beans)

registerDoMC(cores = parallel::detectCores())
tidymodels_prefer()
```

# (PART\*) Other Topics {-} 

# Dimensionality reduction {#dimensionality}

Dimensionality reduction can be a good choice when you suspect there are "too many" variables. An excess of variables, usually predictors, can be a problem because it is difficult to understand or visualize data in higher dimensions. For example, in high dimensional biology experiments, one of the first tasks is to determine if there are any unwanted trends in the data (e.g., effects not related to the question of interest, such as lab-to-lab differences). Debugging the data is difficult when there are hundreds of thousands of dimensions, and dimensionality reduction can be an aid for exploratory data analysis.

Another potential consequence of having a multitude of predictors is possible harm for a model. The simplest example is a method like ordinary linear regression where the number of predictors should be less than the number of data points used to fit the model. Another issue is multicollinearity, where between-predictor correlations can negatively impact the mathematical operations used to estimate a model. If there are an extremely large number of predictors, it is fairly unlikely that there are an equal number of real underlying effects. Predictors may be measuring the same latent effect(s), and thus such predictors will be highly correlated. Many dimensionality reduction techniques thrive in this situation. In fact, most can only be effective when there are such relationships between predictors that can be exploited.

:::rmdnote
When starting a new modeling project, reducing the dimensions of the data may provide some intuition about how hard the modeling problem may be. 
:::

Principal component analysis (PCA) is one of the most straightforward methods for reducing the number of columns in the data set because it relies on linear methods and it is unsupervised (i.e., does not consider the outcome data). For a high dimensional classification problem, an initial plot of the main PCA components might show a clear separation between the classes. If this is the case, then it is fairly safe to assume that a linear classifier might do a good job. However, the converse is not true; a lack of separation does not mean that the problem is insurmountable.

The dimensionality reduction methods discussed here are generally _not_ feature selection methods. Methods such as PCA represent the original predictors using a smaller subset of new features. All of the original predictors are required to compute these new features. The exception to this are sparse methods that have the ability to completely remove the impact of predictors when creating the new features.

:::rmdnote
This chapter has two goals: 

 * Demonstrate how to use recipes to create a small set of features that capture the main aspects of the original predictor set.
 
 * Describe how recipes can be used on their own (as opposed to being used in a workflow object, as in Section \@ref(using-recipes)). 
:::
 
The latter is helpful when testing or debugging a recipe. However, as described in Section \@ref(using-recipes), the best way to use a recipe for modeling is from within a workflow object. 

In addition to the `r pkg(tidymodels)` package, this chapter uses the following packages: `r pkg(baguette)`, `r pkg(beans)`, `r pkg(bestNormalize)`, `r pkg(corrplot)`, `r pkg(discrim)`, `r pkg(embed)`, `r pkg(ggforce)`, `r pkg(klaR)`, `r pkg(learntidymodels)`[^learnnote], `r pkg(mixOmics)`[^mixnote], and `r pkg(uwot)`. .

[^learnnote]: The `r pkg(learntidymodels)` package can be found at its GitHub site: https://github.com/tidymodels/learntidymodels

[^mixnote]: The `r pkg(mixOmics)` package is not available on CRAN, but instead on Bioconductor: https://doi.org/doi:10.18129/B9.bioc.mixOmics

## A picture is worth a thousand... beans {#beans}

@beans describe methods for determining the varieties of dried beans in an image. From their manuscript:

> The primary objective of this study is to provide a method for obtaining uniform seed varieties from crop production, which is in the form of population, so the seeds are not certified as a sole variety. Thus, a computer vision system was developed to distinguish seven different registered varieties of dry beans with similar features in order to obtain uniform seed classification. For the classification model, images of 13,611 grains of 7 different registered dry beans were taken with a high-resolution camera.

Each image contains multiple beans. The process of determining which pixels correspond to a particular bean is called _image segmentation_. These pixels can be analyzed to produce features for each bean, such as color and morphology (i.e., shape). These features are then used to model the outcome (bean variety) because different bean varieties look different. The training data comes from a set of manually labeled images, and this data set is used to create a predictive model that can distinguish between seven bean varieties: Cali, Horoz, Dermason, Seker, Bombay, Barbunya, and Sira. Producing an effective model can help manufacturers quantify the homogeneity of a batch of beans. 

There are numerous methods to quantify shapes of objects [@Mingqiang08]. Many are related to the boundaries or regions of the object of interest. Example of features include:

-   The **area** (or size) can be estimated using the number of pixels in the object or the size of the convex hull around the object.

-   We can measure the **perimeter** using the number of pixels in the boundary as well as the area of the bounding box (the smallest rectangle enclosing an object).

-   The **major axis** quantifies the longest line connecting the most extreme parts of the object. The **minor axis** is perpendicular to the major axis.

-   We can measure the **compactness** of an object using the ratio of the object's area to the area of a circle with the same perimeter. For example, the symbols "`r cli::symbol$bullet`" and "`r cli::symbol$times`" have very different compactness.

-   There are also different measures of how oblong or **elongated** an object is. For example, the **eccentricity** statistic is the ratio of the major and minor axes. There are also related estimates for roundness and convexity.

Notice the eccentricity for the different shapes in Figure \@ref(fig:eccentricity).

```{r eccentricity}
#| echo = FALSE, 
#| out.width="95%",
#| fig.cap = "Some example shapes and their eccentricity statistics.",
#| fig.alt = "Some example shapes and their eccentricity statistics. Circles and squares have the smallest eccentricity values while X shapes and lightning bolts have the largest. Also, the eccentricity is the same when shapes are rotated."
knitr::include_graphics("premade/morphology.svg")
```

Shapes such as circles and squares have low eccentricity while oblong shapes have high values. Also, the metric is unaffected by the rotation of the object.

Many of these image features have high correlations; objects with large areas are more likely to have large perimeters. There are often multiple methods to quantify the same underlying characteristics (e.g. size).

In the bean data, `r ncol(beans) - 1` morphology features were computed: `r knitr::combine_words(gsub("_", " ", names(beans)[-ncol(beans)]))`. The latter four are described in @symons1988211. While the dimensionality of these data is not very large compared to many real-world modeling problems, it does provide a nice working example to demonstrate how to reduce the number of features.

We can begin by loading the data:

```{r dimensionality-import}
library(tidymodels)
tidymodels_prefer()
library(beans)
```

:::rmdwarning
It is important to maintain good data discipline when evaluating dimensionality reduction techniques, especially if you will use them within a model. 
:::

For our analyses, we start by holding back a testing set with `initial_split()`. The remaining data are split into training and validation sets:

```{r dimensionality-split}
set.seed(1701)
bean_split <- initial_split(beans, strata = class, prop = 3/4)

bean_train <- training(bean_split)
bean_test  <- testing(bean_split)

set.seed(1702)
bean_val <- validation_split(bean_train, strata = class, prop = 4/5)
bean_val$splits[[1]]
```

To visually assess how well different methods perform, we can estimate the methods on the training set (n = `r analysis(bean_val$splits[[1]]) %>% nrow()` beans) and display the results using the validation set (n = `r assessment(bean_val$splits[[1]]) %>% nrow()`).

Before beginning, we can spend some time investigating our data. Since we know that many of these shape features are probably measuring similar concepts, let's take a look at the correlation structure of the data in Figure \@ref(fig:beans-corr-plot) using this code.

```{r dimensionality-corr-plot, eval = FALSE}
library(corrplot)
tmwr_cols <- colorRampPalette(c("#91CBD765", "#CA225E"))
bean_train %>% 
  select(-class) %>% 
  cor() %>% 
  corrplot(col = tmwr_cols(200), tl.col = "black", method = "ellipse")
```

```{r beans-corr-plot, ref.label = "dimensionality-corr-plot"}
#| echo = FALSE,
#| fig.height=6, 
#| fig.width=6, 
#| out.width="70%",
#| fig.cap = "Correlation matrix of the predictors with variables ordered via clustering.",
#| fig.alt = "A correlation matrix of the predictors with variables ordered via clustering. There are two to three clusters that have high within cluster correlations."
```

While we don't take the time to do it here, it is also important to see if this correlation structure significantly changes across the outcome categories. This can help create better models.

## A starter recipe

It's time to look at these data in a smaller space. We can start with a basic recipe to preprocess the data prior to any dimensionality reduction steps. Several predictors are ratios and so are likely to have skewed distributions. Such distributions can wreak havoc on variance calculations (such as the ones used in PCA). The `r pkg(bestNormalize)` package has a step that can enforce a symmetric distribution for the predictors. We'll use this to mitigate the issue of skewed distributions.

```{r dimensionality-initial-rec}
library(bestNormalize)
bean_rec <-
  # Use the training data from the bean_val split object
  recipe(class ~ ., data = analysis(bean_val$splits[[1]])) %>%
  step_zv(all_numeric_predictors()) %>%
  step_orderNorm(all_numeric_predictors()) %>% 
  step_normalize(all_numeric_predictors())
```

:::rmdnote
Remember that when invoking the `recipe()` function, the steps are not estimated or executed in any way. 
:::

This recipe will be extended with additional steps for the dimensionality reduction analyses. Before doing so, let's go over how a recipe can be used _outside_ of a workflow. 

## Recipes in the wild {#recipe-functions}

As mentioned in Section \@ref(using-recipes), a workflow containing a recipe uses `fit()` to estimate the recipe and model, then `predict()` to process the data and make model predictions. There are analogous functions in the `r pkg(recipes)` package that can be used for the same purpose: 

* `prep(recipe, training)` fits the recipe to the training set. 
* `bake(recipe, new_data)` applies the recipe operations to `new_data`. 

Figure \@ref(fig:recipe-process) summarizes this. Let's look at each of these functions in more detail.

```{r recipe-process}
#| echo = FALSE, 
#| out.width = '80%', 
#| warning = FALSE,
#| fig.cap = "Summary of recipe-related functions.",
#| fig.alt = "A summary of the recipe-related functions."

knitr::include_graphics("premade/recipes-process.svg")
```


### Preparing a recipe {#prep}

Let's estimate `bean_rec` using the training set data:


```{r dimensionality-prep-rec}
bean_rec_trained <- prep(bean_rec)
bean_rec_trained
```

:::rmdnote
Remember that `prep()` for a recipe is like `fit()` for a model.
:::

Note in the output that the steps have been trained and that the selectors are no longer general (i.e., `all_numeric_predictors()`); they now show the actual columns that were selected. Also, `prep(bean_rec)` does not require the `training` argument. You can pass any data into that argument, but omitting it means that the original `data` from the call to `recipe()` will be used. In our case, this was the training set data. 

One important argument to `prep()` is `retain`. When `retain = TRUE` (the default), the estimated version of the training set is kept within the recipe. This data set has been pre-processed using all of the steps listed in the recipe. Since `prep()` has to execute the recipe as it proceeds, it may be advantageous to keep this version of the training set so that, if that data set is to be used later, redundant calculations can be avoided. However, if the training set is big, it may be problematic to keep such a large amount of data in memory. Use `retain = FALSE` to avoid this. 

Once new steps are added to this estimated recipe, re-applying `prep()` will only estimate the untrained steps. This will come in handy when we try different feature extraction methods below. 

:::rmdwarning
If you encounter errors when working with a recipe, `prep()` can be used with its `verbose` option to troubleshoot: 
:::

```{r dimensionality-prep-fail, error=TRUE}
bean_rec_trained %>% 
  step_dummy(cornbread) %>%  # <- not a real predictor
  prep(verbose = TRUE)
```

Another option that can help you understand what happens in the analysis is `log_changes`:

```{r dimensionality-prep-log}
show_variables <- 
  bean_rec %>% 
  prep(log_changes = TRUE)
```

### Baking the recipe {#bake}

:::rmdnote
Using `bake()` with a recipe is much like using `predict()` with a model; the operations estimated from the training set are applied to any data, like testing data or new data at prediction time. 
:::

For example, the validation set samples can be processed: 

```{r dimensionality-bake}
bean_validation <- bean_val$splits %>% pluck(1) %>% assessment()
bean_val_processed <- bake(bean_rec_trained, new_data = bean_validation)
```

Figure \@ref(fig:bean-area) shows histograms of the `area` predictor before and after the recipe was prepared.

```{r dimensionality-bake-off, eval = FALSE}
library(patchwork)
p1 <- 
  bean_validation %>% 
  ggplot(aes(x = area)) + 
  geom_histogram(bins = 30, col = "white", fill = "blue", alpha = 1/3) + 
  ggtitle("Original validation set data")

p2 <- 
  bean_val_processed %>% 
  ggplot(aes(x = area)) + 
  geom_histogram(bins = 30, col = "white", fill = "red", alpha = 1/3) + 
  ggtitle("Processed validation set data")

p1 + p2
```

```{r bean-area, ref.label = "dimensionality-bake-off"}
#| echo = FALSE, 
#| fig.height=4,
#| fig.cap = "The `area` predictor before and after preprocessing.",
#| fig.alt = "The `area` predictor before and after preprocessing. The below panel shows a right-skewed, slightly bimodal distribution. The after panel has a distribution that is fairly bell shaped."
```

There are two important aspects of `bake()` that are worth noting here. 

**First**, as previously mentioned, using `prep(recipe, retain = TRUE)` keeps the existing processed version of the training set in the recipe. This enables the user to use `bake(recipe, new_data = NULL)`, which returns that data set without further computations. For example: 

```{r dimensionality-new-data-null}
bake(bean_rec_trained, new_data = NULL) %>% nrow()
bean_val$splits %>% pluck(1) %>% analysis() %>% nrow()
```

If the training set is not pathologically large, using this value of `retain` can save a lot of computational time. 

**Second**, additional selectors can be used in the call to specify which columns to return. The default selector is `everything()`, but more specific directives can be used. 

`prep()` and `bake()` will be used in the code below to illustrate some of these options. 

## Feature extraction techniques

Since recipes are the primary option in tidymodels for dimensionality reduction, let's write a function that will estimate the transformation and plot the resulting data:

```{r dimensionality-function}
plot_validation_results <- function(recipe, dat = assessment(bean_val$splits[[1]])) {
  set.seed(1)
  plot_data <- 
    recipe %>%
    # Estimate any additional steps
    prep() %>%
    # Process the data (the validation set by default)
    bake(new_data = dat, all_predictors(), all_outcomes()) %>%
    # Sample the data down to be more readable
    sample_n(250)
  
  # Convert feature names to symbols to use with quasiquotation
  nms <- names(plot_data)
  x_name <- sym(nms[1])
  y_name <- sym(nms[2])
  
  plot_data %>% 
    ggplot(aes(x = !!x_name, y = !!y_name, col = class, 
               fill = class, pch = class)) +
    geom_point(alpha = 0.9) +
    scale_shape_manual(values = 1:7) +
    # Make equally sized axes
    coord_obs_pred() +
    theme_bw()
}
```

We will reuse this function several times below.

A series of several feature extraction methodologies are explored here. An overview of most can be found in [Section 6.3.1](https://bookdown.org/max/FES/numeric-many-to-many.html#linear-projection-methods) of @fes and the references therein. The UMAP method is described in @mcinnes2020umap.

### Principal component analysis

As previously mentioned, PCA is an unsupervised method that uses linear combinations of the predictors to define new features. These features attempt to account for as much variation as possible in the original data. We add `step_pca()` to the original recipe and use our function to visualize the results on the validation set in Figure \@ref(fig:bean-pca) using:

```{r dimensionality-pca, eval = FALSE}
bean_rec_trained %>%
  step_pca(all_numeric_predictors(), num_comp = 4) %>%
  plot_validation_results() + 
  ggtitle("Principal Component Analysis")
```

```{r bean-pca, ref.label = "dimensionality-pca"}
#| dev = "png", 
#| fig.height = 7,
#| fig.cap = "First two principal component scores for the bean validation set, colored by class.",
#| fig.alt = "Principal component scores for the bean validation set, colored by class. The classes separate when the first two components are plotted against one another."
```

We see that the first two components, especially when used together, do an effective job separating the classes. This may lead us to expect that the overall problem of classifying these beans will not be especially difficult.

Recall that PCA is unsupervised. For these data, it turns out that the PCA components that explain the most variation in the predictors also happen to be predictive of the classes. What features are driving performance? The `r pkg(learntidymodels)` package, found on GitHub, has functions that can help visualize the top features for each component. We'll need the prepared recipe; the PCA step is added below along with a call to `prep()`:

```{r dimensionality-pca-loadings, eval=FALSE}
library(learntidymodels)
bean_rec_trained %>%
  step_pca(all_numeric_predictors(), num_comp = 4) %>% 
  prep() %>% 
  plot_top_loadings(component_number <= 4, n = 5) + 
  scale_fill_brewer(palette = "Paired") +
  ggtitle("Principal Component Analysis")
```

This produces Figure \@ref(fig:pca-loadings).

```{r pca-loadings, ref.label = "dimensionality-pca-loadings"}
#| echo = FALSE,
#| fig.cap = "Predictor loadings for the PCA transformation.",
#| fig.alt = "Predictor loadings for the PCA transformation. For the first component, the major axis length, second shape factor, convex area, and area have the largest effect. "
```

The top loadings are mostly related to the cluster of correlated predictors shown in the top left portion of the previous correlation plot: perimeter, area, major axis length, and convex area. These are all related to bean size. Shape factor 2, from @symons1988211, is the area over the cube of the major axis length and is therefore also related to bean size. Measures of elongation appear to dominate the second PCA component.

### Partial least squares

PLS is a supervised version of PCA. It tries to find components that simultaneously maximize the variation in the predictors while also maximizing the relationship between those components and the outcome. Figure \@ref(fig:bean-pls) shows the results of a slightly modified version of the PCA code.

```{r dimensionality-pls, eval = FALSE}
bean_rec_trained %>%
  step_pls(all_numeric_predictors(), outcome = "class", num_comp = 4) %>%
  plot_validation_results() + 
  ggtitle("Partial Least Squares")
```

```{r bean-pls, ref.label = "dimensionality-pls"}
#| dev = "png", 
#| fig.height = 7,
#| fig.cap = "First two PLS component scores for the bean validation set, colored by class.",
#| fig.alt = "PLS component scores for the bean validation set, colored by class. The first two PLS components are nearly identical to the first two PCA components."
```

The first two PLS components are nearly identical to the first two PCA components! We find this result because those PCA components are so effective at separating the varieties of beans. The remaining components are different. Figure \@ref(fig:pls-loadings) visualizes the loadings.

```{r dimensionality-pls-loadings, eval = FALSE}
bean_rec_trained %>%
  step_pls(all_numeric_predictors(), outcome = "class", num_comp = 4) %>%
  prep() %>% 
  plot_top_loadings(component_number <= 4, n = 5, type = "pls") + 
  scale_fill_brewer(palette = "Paired") +
  ggtitle("Partial Least Squares")
```

```{r pls-loadings, ref.label = "dimensionality-pls-loadings"}
#| echo = FALSE,
#| fig.cap = "Predictor loadings for the PLS transformation.",
#| fig.alt = "Predictor loadings for the PLS transformation. For the first component, the major axis length, second shape factor, the equivalent diameter, convex area, and area have the largest effect. "
```

Solidity (i.e., the density of the bean) drives the third PLS component, along with roundness. Solidity may be capturing bean features related to "bumpiness" of the bean surface since it can measure irregularity of the bean boundaries. Extent is the largest effect in the fourth component; it is an image texture measure similar to solidity.

### Independent component analysis

ICA is slightly different than PCA in that it finds components that are as statistically independent from one another as possible (as opposed to being uncorrelated). It can be thought of as maximizing the "non-Gaussianity" of the ICA components. Let's use `step_ica()` to produce Figure \@ref(fig:bean-ica).

<<<<<<< HEAD
```{r dimensionality-ica, eval = FALSE}
=======
```{r dimensionality-ica, eval=FALSE}
>>>>>>> c6ce4f31
bean_rec_trained %>%
  step_ica(all_numeric_predictors(), num_comp = 4) %>%
  plot_validation_results() + 
  ggtitle("Independent Component Analysis")
```

```{r bean-ica, ref.label = "dimensionality-ica"}
#| dev = "png", 
#| fig.height = 7,
#| fig.cap = "First two ICA component scores for the bean validation set, colored by class.",
#| fig.alt = "ICA component scores for the bean validation set, colored by class. There is significant overlap in the first two ICA components."
```

Inspecting this plot, there does not appear to be much separation between the classes in the first few components when using ICA.

### Uniform manifold approximation and projection

UMAP is similar to the popular t-SNE method for nonlinear dimension reduction. In the original high-dimensional space, UMAP uses a distance-based nearest neighbor method to find local areas of the data where the data points are more likely to be related. The relationship between data points is saved as a directed graph model where most points are not connected.

From there, UMAP translates points in the graph to the reduced dimensional space. To do this, the algorithm has an optimization process that uses cross-entropy to map data points to the smaller set of features so that the graph is well approximated.

To create the mapping, the `r pkg(embed)` package contains a step function for this method, visualized in Figure \@ref(fig:bean-umap).

```{r dimensionality-umap, eval = FALSE}
library(embed)
bean_rec_trained %>%
  step_umap(all_numeric_predictors(), num_comp = 4) %>%
  plot_validation_results() +
  ggtitle("UMAP")
```

The resulting plot is shown on the left-hand side of Figure \@ref(fig:bean-umap). While the between-cluster space is pronounced, the clusters can contain a heterogeneous mixture of classes.

There is also a supervised version of UMAP:

<<<<<<< HEAD
```{r dimensionality-umap-supervised, eval = FALSE}
=======
```{r dimensionality-umap-supervised, eval=FALSE}
>>>>>>> c6ce4f31
bean_rec_trained %>%
  step_umap(all_numeric_predictors(), outcome = "class", num_comp = 4) %>%
  plot_validation_results() +
  ggtitle("UMAP (supervised)")
```

```{r bean-umap}
#| echo = FALSE,
#| dev = "png",
#| fig.height = 5,
#| fig.width = 10.1,
#| fig.cap = "The first two UMAP component scores for the bean validation set, colored by class. Results are shown for supervised and unsupervised versions.",
#| fig.alt = "The first two UMAP component scores for the bean validation set, colored by class. Results are shown for supervised and unsupervised versions. There are clusters that are extremely separated form one another but each contains a mixture of the classes. The supervised version shows more separation between classes."

umap_1 <- 
  bean_rec_trained %>%
  step_umap(all_numeric_predictors(), num_comp = 4) %>%
  plot_validation_results() +
  ggtitle("UMAP")

umap_2 <- 
  bean_rec_trained %>%
  step_umap(all_numeric_predictors(), outcome = "class", num_comp = 4) %>%
  plot_validation_results() +
  ggtitle("UMAP (supervised)") +
  theme(legend.position = "none") +
  labs(y = NULL)

umap_1 + umap_2
```


The supervised method shown in Figure \@ref(fig:bean-umap-supervised) looks promising for modeling the data.

UMAP is a powerful method to reduce the feature space. However, it can be very sensitive to tuning parameters (e.g. the number of neighbors and so on). For this reason, it would help to experiment with a few of the parameters to assess how robust the results are for these data.

## Modeling {#bean-models}

Both the PLS and UMAP methods are worth investigating in conjunction with different models. Let's explore a variety of different models with these dimensionality reduction techniques (along with no transformation at all): a single layer neural network, bagged trees, flexible discriminant analysis (FDA), naive Bayes, and regularized discriminant analysis (RDA).

Now that we are back in "modeling mode", we'll create a series of model specifications and then use a workflow set to tune the models. Note that the model parameters are tuned in conjunction with the recipe parameters (e.g. size of the reduced dimension, UMAP parameters).

```{r dimensionality-models}
library(baguette)
library(discrim)

mlp_spec <-
  mlp(hidden_units = tune(), penalty = tune(), epochs = tune()) %>%
  set_engine('nnet') %>%
  set_mode('classification')

bagging_pec <-
  bag_tree() %>%
  set_engine('rpart') %>%
  set_mode('classification')

fda_spec <-
  discrim_flexible(
    prod_degree = tune()
  ) %>%
  set_engine('earth')

rda_spec <-
  discrim_regularized(frac_common_cov = tune(), frac_identity = tune()) %>%
  set_engine('klaR')

bayes_spec <-
  naive_Bayes() %>%
  set_engine('klaR')
```

```{r dimensionality-recipes}
bean_rec <-
  recipe(class ~ ., data = bean_train) %>%
  step_zv(all_numeric_predictors()) %>%
  step_orderNorm(all_numeric_predictors()) %>%
  step_normalize(all_numeric_predictors())

pls_rec <- 
  bean_rec %>% 
  step_pls(all_numeric_predictors(), outcome = "class", num_comp = tune())

umap_rec <-
  bean_rec_trained %>%
  step_umap(
    all_numeric_predictors(),
    outcome = "class",
    num_comp = tune(),
    neighbors = tune(),
    min_dist = tune()
  )
```

Once again, `r pkg(workflowsets)` take the preprocessors and models and crosses them. The `control` option `parallel_over` is set so that the parallel processing can work simultaneously across tuning parameter combinations. The `workflow_map()` function applies grid search to optimize the model/preprocessing parameters (if any) across 10 parameter combinations. The multiclass area under the ROC curve is estimated on the validation set.

```{r dimensionality-workflows, message=FALSE, warning=FALSE}
ctrl <- control_grid(parallel_over = "everything")
bean_res <- 
  workflow_set(
    preproc = list(basic = class ~., pls = pls_rec, umap = umap_rec), 
    models = list(bayes = bayes_spec, fda = fda_spec,
                  rda = rda_spec, bag = bagging_pec,
                  mlp = mlp_spec)
  ) %>% 
  workflow_map(
    verbose = TRUE,
    seed = 1703,
    resamples = bean_val,
    grid = 10,
    metrics = metric_set(roc_auc),
    control = ctrl
  )
```

We can rank the models by their validation set estimates of the area under the ROC curve:

```{r dimensionality-ranked}
rankings <- 
  rank_results(bean_res, select_best = TRUE) %>% 
  mutate(method = map_chr(wflow_id, ~ str_split(.x, "_", simplify = TRUE)[1])) 

tidymodels_prefer()
filter(rankings, rank <= 5) %>% dplyr::select(rank, mean, model, method)
```

Figure \@ref(fig:dimensionality-rankings) illustrates this ranking.

```{r dimensionality-rankings}
#| echo = FALSE,
#| fig.cap = "Area under the ROC curve from the validation set.",
#| fig.alt = "Area under the ROC curve from the validation set. The three best model configurations use PLS together with regularized discriminant analysis, a multi-layer perceptron, and a naive Bayes model."

rankings %>% 
  ggplot(aes(x = rank, y = mean, pch = method, col = model)) + 
  geom_point(cex = 3.5) + 
  theme(legend.position = "right") +
  labs(y = "ROC AUC")  +
  geom_text(aes(y = mean - 0.01, label = wflow_id), angle = 90, hjust = 1) +
  lims(y = c(0.9, NA))
```

It is clear from these results that most models give very good performance; there are few bad choices here. For demonstration, we'll use the RDA model with PLS features as the final model. We will finalize the workflow with the numerically best parameters, fit it to the training set, then evaluate with the test set:

```{r dimensionality-final}
rda_res <- 
  bean_res %>% 
  extract_workflow("pls_rda") %>% 
  finalize_workflow(
    bean_res %>% 
      extract_workflow_set_result("pls_rda") %>% 
      select_best(metric = "roc_auc")
  ) %>% 
  last_fit(split = bean_split, metrics = metric_set(roc_auc))

rda_wflow_fit <- rda_res$.workflow[[1]]
```

```{r dimensionality-test}
collect_metrics(rda_res)
```

Pretty good! We'll use this model in the next chapter to demonstrate variable importance methods.

```{r dimensionality-save, include = FALSE}
save(rda_wflow_fit, bean_train, file = "RData/rda_fit.RData", version = 2, compress = "xz")
```

## Chapter summary {#dimensionality-summary}

Dimensionality reduction can be a helpful tool for exploratory data analysis as well as modeling. The `r pkg(recipes)` and `r pkg(embed)` packages contain steps for a variety of different methods and `r pkg(workflowsets)` facilitates choosing an appropriate method for a data set. This chapter also discussed how recipes can be used on their own, either for debugging problems with a recipe or directly for exploratory data analysis and data visualization. <|MERGE_RESOLUTION|>--- conflicted
+++ resolved
@@ -384,11 +384,7 @@
 
 ICA is slightly different than PCA in that it finds components that are as statistically independent from one another as possible (as opposed to being uncorrelated). It can be thought of as maximizing the "non-Gaussianity" of the ICA components. Let's use `step_ica()` to produce Figure \@ref(fig:bean-ica).
 
-<<<<<<< HEAD
-```{r dimensionality-ica, eval = FALSE}
-=======
 ```{r dimensionality-ica, eval=FALSE}
->>>>>>> c6ce4f31
 bean_rec_trained %>%
   step_ica(all_numeric_predictors(), num_comp = 4) %>%
   plot_validation_results() + 
@@ -424,11 +420,7 @@
 
 There is also a supervised version of UMAP:
 
-<<<<<<< HEAD
-```{r dimensionality-umap-supervised, eval = FALSE}
-=======
 ```{r dimensionality-umap-supervised, eval=FALSE}
->>>>>>> c6ce4f31
 bean_rec_trained %>%
   step_umap(all_numeric_predictors(), outcome = "class", num_comp = 4) %>%
   plot_validation_results() +
