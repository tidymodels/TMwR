```{r dimensionality-setup, include = FALSE}
library(tidymodels)
library(ggforce)
library(embed)
library(corrplot)
library(learntidymodels)
library(baguette)
library(discrim)
library(uwot)
library(doMC)
library(patchwork)
library(beans)

registerDoMC(cores = parallel::detectCores())
tidymodels_prefer()
```

# (PART\*) Beyond the Basics {-} 

# Dimensionality Reduction {#dimensionality}

Dimensionality reduction transforms a data set from a high-dimensional space into a low-dimensional space, and can be a good choice when you suspect there are "too many" variables. An excess of variables, usually predictors, can be a problem because it is difficult to understand or visualize data in higher dimensions. 

## What Problems Can Dimensionality Reduction Solve?

Dimensionality reduction can be used either in feature engineering or in exploratory data analysis. For example, in high-dimensional biology experiments, one of the first tasks, before any modeling, is to determine if there are any unwanted trends in the data (e.g., effects not related to the question of interest, such as lab-to-lab differences). Debugging the data is difficult when there are hundreds of thousands of dimensions, and dimensionality reduction can be an aid for exploratory data analysis.

Another potential consequence of having a multitude of predictors is possible harm to a model. The simplest example is a method like ordinary linear regression where the number of predictors should be less than the number of data points used to fit the model. Another issue is multicollinearity, where between-predictor correlations can negatively impact the mathematical operations used to estimate a model. If there are an extremely large number of predictors, it is fairly unlikely that there are an equal number of real underlying effects. Predictors may be measuring the same latent effect(s), and thus such predictors will be highly correlated. Many dimensionality reduction techniques thrive in this situation. In fact, most can be effective only when there are such relationships between predictors that can be exploited.

:::rmdnote
When starting a new modeling project, reducing the dimensions of the data may provide some intuition about how hard the modeling problem may be. 
:::

Principal component analysis (PCA) is one of the most straightforward methods for reducing the number of columns in the data set because it relies on linear methods and is unsupervised (i.e., does not consider the outcome data). For a high-dimensional classification problem, an initial plot of the main PCA components might show a clear separation between the classes. If this is the case, then it is fairly safe to assume that a linear classifier might do a good job. However, the converse is not true; a lack of separation does not mean that the problem is insurmountable.

The dimensionality reduction methods discussed in this chapter are generally _not_ feature selection methods. Methods such as PCA represent the original predictors using a smaller subset of new features. All of the original predictors are required to compute these new features. The exception to this are sparse methods that have the ability to completely remove the impact of predictors when creating the new features.

:::rmdnote
This chapter has two goals: 

 * Demonstrate how to use recipes to create a small set of features that capture the main aspects of the original predictor set.
 
 * Describe how recipes can be used on their own (as opposed to being used in a workflow object, as in Chapter \@ref(recipes)). 
:::
 
The latter is helpful when testing or debugging a recipe. However, as described in Chapter \@ref(recipes), the best way to use a recipe for modeling is from within a workflow object. 

In addition to the `r pkg(tidymodels)` package, this chapter uses the following packages: `r pkg(baguette)`, `r pkg(beans)`, `r pkg(bestNormalize)`, `r pkg(corrplot)`, `r pkg(discrim)`, `r pkg(embed)`, `r pkg(ggforce)`, `r pkg(klaR)`, `r pkg(learntidymodels)`,[^learnnote] `r pkg(mixOmics)`,[^mixnote] and `r pkg(uwot)`. 

[^learnnote]: The `r pkg(learntidymodels)` package can be found at its GitHub site: <https://github.com/tidymodels/learntidymodels>

[^mixnote]: The `r pkg(mixOmics)` package is not available on CRAN, but instead on Bioconductor: <https://doi.org/doi:10.18129/B9.bioc.mixOmics>

## A Picture Is Worth a Thousand... Beans {#beans}

Let's walk through how to use dimensionality reduction with `r pkg(recipes)` for an example data set. @beans published a data set of visual characteristics of dried beans and described methods for determining the varieties of dried beans in an image. While the dimensionality of these data is not very large compared to many real-world modeling problems, it does provide a nice working example to demonstrate how to reduce the number of features. From their manuscript:

> The primary objective of this study is to provide a method for obtaining uniform seed varieties from crop production, which is in the form of population, so the seeds are not certified as a sole variety. Thus, a computer vision system was developed to distinguish seven different registered varieties of dry beans with similar features in order to obtain uniform seed classification. For the classification model, images of 13,611 grains of 7 different registered dry beans were taken with a high-resolution camera.

Each image contains multiple beans. The process of determining which pixels correspond to a particular bean is called _image segmentation_. These pixels can be analyzed to produce features for each bean, such as color and morphology (i.e., shape). These features are then used to model the outcome (bean variety) because different bean varieties look different. The training data come from a set of manually labeled images, and this data set is used to create a predictive model that can distinguish between seven bean varieties: Cali, Horoz, Dermason, Seker, Bombay, Barbunya, and Sira. Producing an effective model can help manufacturers quantify the homogeneity of a batch of beans. 

There are numerous methods for quantifying shapes of objects [@Mingqiang08]. Many are related to the boundaries or regions of the object of interest. Example of features include:

-   The *area* (or size) can be estimated using the number of pixels in the object or the size of the convex hull around the object.

-   We can measure the *perimeter* using the number of pixels in the boundary as well as the area of the bounding box (the smallest rectangle enclosing an object).

-   The *major axis* quantifies the longest line connecting the most extreme parts of the object. The *minor axis* is perpendicular to the major axis.

-   We can measure the *compactness* of an object using the ratio of the object's area to the area of a circle with the same perimeter. For example, the symbols "`r cli::symbol$bullet`" and "`r cli::symbol$times`" have very different compactness.

-   There are also different measures of how *elongated* or oblong an object is. For example, the *eccentricity* statistic is the ratio of the major and minor axes. There are also related estimates for roundness and convexity.

Notice the eccentricity for the different shapes in Figure \@ref(fig:eccentricity).

```{r eccentricity}
#| echo = FALSE, 
#| out.width="95%",
#| fig.cap = "Some example shapes and their eccentricity statistics",
#| fig.alt = "Some example shapes and their eccentricity statistics. Circles and squares have the smallest eccentricity values while X shapes and lightning bolts have the largest. Also, the eccentricity is the same when shapes are rotated."
knitr::include_graphics("premade/morphology.svg")
```

Shapes such as circles and squares have low eccentricity while oblong shapes have high values. Also, the metric is unaffected by the rotation of the object.

Many of these image features have high correlations; objects with large areas are more likely to have large perimeters. There are often multiple methods to quantify the same underlying characteristics (e.g., size).

In the bean data, `r ncol(beans) - 1` morphology features were computed: `r knitr::combine_words(gsub("_", " ", names(beans)[-ncol(beans)]))`. The latter four are described in @symons1988211. 

We can begin by loading the data:

```{r dimensionality-import}
library(tidymodels)
tidymodels_prefer()
library(beans)
```

:::rmdwarning
It is important to maintain good data discipline when evaluating dimensionality reduction techniques, especially if you will use them within a model. 
:::

For our analyses, we start by holding back a testing set with `initial_split()`. The remaining data are split into training and validation sets:

```{r dimensionality-split}
set.seed(1601)
bean_split <- initial_split(beans, strata = class, prop = 3/4)

bean_train <- training(bean_split)
bean_test  <- testing(bean_split)

set.seed(1602)
bean_val <- validation_split(bean_train, strata = class, prop = 4/5)
bean_val$splits[[1]]
```

To visually assess how well different methods perform, we can estimate the methods on the training set (n = `r analysis(bean_val$splits[[1]]) %>% nrow()` beans) and display the results using the validation set (n = `r assessment(bean_val$splits[[1]]) %>% nrow()`).

Before beginning any dimensionality reduction, we can spend some time investigating our data. Since we know that many of these shape features are probably measuring similar concepts, let's take a look at the correlation structure of the data in Figure \@ref(fig:beans-corr-plot) using this code.

```{r dimensionality-corr-plot, eval = FALSE}
library(corrplot)
tmwr_cols <- colorRampPalette(c("#91CBD765", "#CA225E"))
bean_train %>% 
  select(-class) %>% 
  cor() %>% 
  corrplot(col = tmwr_cols(200), tl.col = "black", method = "ellipse")
```

```{r beans-corr-plot, ref.label = "dimensionality-corr-plot"}
#| echo = FALSE,
#| fig.height=6, 
#| fig.width=6, 
#| out.width="70%",
#| fig.cap = "Correlation matrix of the predictors with variables ordered via clustering",
#| fig.alt = "A correlation matrix of the predictors with variables ordered via clustering. There are two to three clusters that have high within cluster correlations."
```

Many of these predictors are highly correlated, such as area and perimeter or shape factors 2 and 3. While we don't take the time to do it here, it is also important to see if this correlation structure significantly changes across the outcome categories. This can help create better models.

## A Starter Recipe

It's time to look at the beans data in a smaller space. We can start with a basic recipe to preprocess the data prior to any dimensionality reduction steps. Several predictors are ratios and so are likely to have skewed distributions. Such distributions can wreak havoc on variance calculations (such as the ones used in PCA). The [`r pkg(bestNormalize)` package](https://petersonr.github.io/bestNormalize/) has a step that can enforce a symmetric distribution for the predictors. We'll use this to mitigate the issue of skewed distributions:

```{r dimensionality-initial-rec}
library(bestNormalize)
bean_rec <-
  # Use the training data from the bean_val split object
  recipe(class ~ ., data = analysis(bean_val$splits[[1]])) %>%
  step_zv(all_numeric_predictors()) %>%
  step_orderNorm(all_numeric_predictors()) %>% 
  step_normalize(all_numeric_predictors())
```

:::rmdnote
Remember that when invoking the `recipe()` function, the steps are not estimated or executed in any way. 
:::

This recipe will be extended with additional steps for the dimensionality reduction analyses. Before doing so, let's go over how a recipe can be used outside of a workflow. 

## Recipes in the Wild {#recipe-functions}

As mentioned in Chapter \@ref(recipes), a workflow containing a recipe uses `fit()` to estimate the recipe and model, then `predict()` to process the data and make model predictions. There are analogous functions in the `r pkg(recipes)` package that can be used for the same purpose: 

* `prep(recipe, training)` fits the recipe to the training set. 
* `bake(recipe, new_data)` applies the recipe operations to `new_data`. 

Figure \@ref(fig:recipe-process) summarizes this. Let's look at each of these functions in more detail.

```{r recipe-process}
#| echo = FALSE, 
#| out.width = '80%', 
#| warning = FALSE,
#| fig.cap = "Summary of recipe-related functions",
#| fig.alt = "A summary of the recipe-related functions."

knitr::include_graphics("premade/recipes-process.svg")
```


### Preparing a recipe {#prep}

Let's estimate `bean_rec` using the training set data, with `prep(bean_rec)`:


```{r dimensionality-prep-rec}
bean_rec_trained <- prep(bean_rec)
bean_rec_trained
```

:::rmdnote
Remember that `prep()` for a recipe is like `fit()` for a model.
:::

Note in the output that the steps have been trained and that the selectors are no longer general (i.e., `all_numeric_predictors()`); they now show the actual columns that were selected. Also, `prep(bean_rec)` does not require the `training` argument. You can pass any data into that argument, but omitting it means that the original `data` from the call to `recipe()` will be used. In our case, this was the training set data. 

One important argument to `prep()` is `retain`. When `retain = TRUE` (the default), the estimated version of the training set is kept within the recipe. This data set has been pre-processed using all of the steps listed in the recipe. Since `prep()` has to execute the recipe as it proceeds, it may be advantageous to keep this version of the training set so that, if that data set is to be used later, redundant calculations can be avoided. However, if the training set is big, it may be problematic to keep such a large amount of data in memory. Use `retain = FALSE` to avoid this. 

Once new steps are added to this estimated recipe, reapplying `prep()` will estimate only the untrained steps. This will come in handy when we try different feature extraction methods.

:::rmdwarning
If you encounter errors when working with a recipe, `prep()` can be used with its `verbose` option to troubleshoot: 
:::

```{r dimensionality-prep-fail, error=TRUE}
bean_rec_trained %>% 
  step_dummy(cornbread) %>%  # <- not a real predictor
  prep(verbose = TRUE)
```

Another option that can help you understand what happens in the analysis is `log_changes`:

```{r dimensionality-prep-log}
show_variables <- 
  bean_rec %>% 
  prep(log_changes = TRUE)
```

### Baking the recipe {#bake}

:::rmdnote
Using `bake()` with a recipe is much like using `predict()` with a model; the operations estimated from the training set are applied to any data, like testing data or new data at prediction time. 
:::

For example, the validation set samples can be processed: 

```{r dimensionality-bake}
bean_validation <- bean_val$splits %>% pluck(1) %>% assessment()
bean_val_processed <- bake(bean_rec_trained, new_data = bean_validation)
```

Figure \@ref(fig:bean-area) shows histograms of the `area` predictor before and after the recipe was prepared.

```{r dimensionality-bake-off, eval = FALSE}
library(patchwork)
p1 <- 
  bean_validation %>% 
  ggplot(aes(x = area)) + 
  geom_histogram(bins = 30, color = "white", fill = "blue", alpha = 1/3) + 
  ggtitle("Original validation set data")

p2 <- 
  bean_val_processed %>% 
  ggplot(aes(x = area)) + 
  geom_histogram(bins = 30, color = "white", fill = "red", alpha = 1/3) + 
  ggtitle("Processed validation set data")

p1 + p2
```

```{r bean-area, ref.label = "dimensionality-bake-off"}
#| echo = FALSE, 
#| fig.height=4,
#| fig.cap = "The `area` predictor before and after preprocessing",
#| fig.alt = "The `area` predictor before and after preprocessing. The before panel shows a right-skewed, slightly bimodal distribution. The after panel has a distribution that is fairly bell shaped."
```

Two important aspects of `bake()` are worth noting here. 

First, as previously mentioned, using `prep(recipe, retain = TRUE)` keeps the existing processed version of the training set in the recipe. This enables the user to use `bake(recipe, new_data = NULL)`, which returns that data set without further computations. For example: 

```{r dimensionality-new-data-null}
bake(bean_rec_trained, new_data = NULL) %>% nrow()
bean_val$splits %>% pluck(1) %>% analysis() %>% nrow()
```

If the training set is not pathologically large, using this value of `retain` can save a lot of computational time. 

Second, additional selectors can be used in the call to specify which columns to return. The default selector is `everything()`, but more specific directives can be used. 

We will use `prep()` and `bake()` in the next section to illustrate some of these options. 

## Feature Extraction Techniques

Since recipes are the primary option in tidymodels for dimensionality reduction, let's write a function that will estimate the transformation and plot the resulting data:

```{r dimensionality-function}
plot_validation_results <- function(recipe, dat = assessment(bean_val$splits[[1]])) {
  set.seed(1)
  plot_data <- 
    recipe %>%
    # Estimate any additional steps
    prep() %>%
    # Process the data (the validation set by default)
    bake(new_data = dat, all_predictors(), all_outcomes()) %>%
    # Sample the data down to be more readable
    sample_n(250)
  
  # Convert feature names to symbols to use with quasiquotation
  nms <- names(plot_data)
  x_name <- sym(nms[1])
  y_name <- sym(nms[2])
  
  plot_data %>% 
    ggplot(aes(x = !!x_name, y = !!y_name, col = class, 
               fill = class, pch = class)) +
    geom_point(alpha = 0.9) +
    scale_shape_manual(values = 1:7) +
    # Make equally sized axes
    coord_obs_pred() +
    theme_bw()
}
```

We will reuse this function several times in this chapter.

A series of several feature extraction methodologies are explored here. An overview of most can be found in [Section 6.3.1](https://bookdown.org/max/FES/numeric-many-to-many.html#linear-projection-methods) of @fes and the references therein. The UMAP method is described in @mcinnes2020umap.

### Principal component analysis

We've mentioned PCA several times already in this book, and it's time to go into more detail. PCA is an unsupervised method that uses linear combinations of the predictors to define new features. These features attempt to account for as much variation as possible in the original data. We add `step_pca()` to the original recipe and use our function to visualize the results on the validation set in Figure \@ref(fig:bean-pca) using:

```{r dimensionality-pca, eval = FALSE}
bean_rec_trained %>%
  step_pca(all_numeric_predictors(), num_comp = 4) %>%
  plot_validation_results() + 
  ggtitle("Principal Component Analysis")
```

```{r bean-pca, ref.label = "dimensionality-pca"}
#| dev = "png", 
#| echo = FALSE,
#| fig.height = 7,
<<<<<<< HEAD
#| fig.cap = "First two principal component scores for the bean validation set, colored by class.",
=======
#| fig.cap = "Principal component scores for the bean validation set, colored by class",
>>>>>>> 59ac57b5
#| fig.alt = "Principal component scores for the bean validation set, colored by class. The classes separate when the first two components are plotted against one another."
```

We see that the first two components `PC1` and `PC2`, especially when used together, do an effective job distinguishing between or separating the classes. This may lead us to expect that the overall problem of classifying these beans will not be especially difficult.

Recall that PCA is unsupervised. For these data, it turns out that the PCA components that explain the most variation in the predictors also happen to be predictive of the classes. What features are driving performance? The `r pkg(learntidymodels)` package has functions that can help visualize the top features for each component. We'll need the prepared recipe; the PCA step is added in the following code along with a call to `prep()`:

```{r dimensionality-pca-loadings, eval=FALSE}
library(learntidymodels)
bean_rec_trained %>%
  step_pca(all_numeric_predictors(), num_comp = 4) %>% 
  prep() %>% 
  plot_top_loadings(component_number <= 4, n = 5) + 
  scale_fill_brewer(palette = "Paired") +
  ggtitle("Principal Component Analysis")
```

This produces Figure \@ref(fig:pca-loadings).

```{r pca-loadings, ref.label = "dimensionality-pca-loadings"}
#| echo = FALSE,
#| fig.cap = "Predictor loadings for the PCA transformation",
#| fig.alt = "Predictor loadings for the PCA transformation. For the first component, the major axis length, second shape factor, convex area, and area have the largest effect. "
```

The top loadings are mostly related to the cluster of correlated predictors shown in the top-left portion of the previous correlation plot: perimeter, area, major axis length, and convex area. These are all related to bean size. Shape factor 2, from @symons1988211, is the area over the cube of the major axis length and is therefore also related to bean size. Measures of elongation appear to dominate the second PCA component.

### Partial least squares

PLS, which we introduced in Section \@ref(submodel-trick), is a supervised version of PCA. It tries to find components that simultaneously maximize the variation in the predictors while also maximizing the relationship between those components and the outcome. Figure \@ref(fig:bean-pls) shows the results of this slightly modified version of the PCA code:

```{r dimensionality-pls, eval = FALSE}
bean_rec_trained %>%
  step_pls(all_numeric_predictors(), outcome = "class", num_comp = 4) %>%
  plot_validation_results() + 
  ggtitle("Partial Least Squares")
```

```{r bean-pls, ref.label = "dimensionality-pls"}
#| dev = "png", 
#| fig.height = 7,
<<<<<<< HEAD
#| fig.cap = "First two PLS component scores for the bean validation set, colored by class.",
=======
#| echo = FALSE,
#| fig.cap = "PLS component scores for the bean validation set, colored by class",
>>>>>>> 59ac57b5
#| fig.alt = "PLS component scores for the bean validation set, colored by class. The first two PLS components are nearly identical to the first two PCA components."
```

The first two PLS components plotted in Figure \@ref(fig:bean-pls) are nearly identical to the first two PCA components! We find this result because those PCA components are so effective at separating the varieties of beans. The remaining components are different. Figure \@ref(fig:pls-loadings) visualizes the loadings, the top features for each component.

```{r dimensionality-pls-loadings, eval = FALSE}
bean_rec_trained %>%
  step_pls(all_numeric_predictors(), outcome = "class", num_comp = 4) %>%
  prep() %>% 
  plot_top_loadings(component_number <= 4, n = 5, type = "pls") + 
  scale_fill_brewer(palette = "Paired") +
  ggtitle("Partial Least Squares")
```

```{r pls-loadings, ref.label = "dimensionality-pls-loadings"}
#| echo = FALSE,
#| fig.cap = "Predictor loadings for the PLS transformation",
#| fig.alt = "Predictor loadings for the PLS transformation. For the first component, the major axis length, second shape factor, the equivalent diameter, convex area, and area have the largest effect. "
```

Solidity (i.e., the density of the bean) drives the third PLS component, along with roundness. Solidity may be capturing bean features related to "bumpiness" of the bean surface since it can measure irregularity of the bean boundaries.

### Independent component analysis

ICA is slightly different than PCA in that it finds components that are as statistically independent from one another as possible (as opposed to being uncorrelated). It can be thought of as maximizing the "non-Gaussianity" of the ICA components, or separating information instead of compressing information like PCA. Let's use `step_ica()` to produce Figure \@ref(fig:bean-ica):

```{r dimensionality-ica, eval=FALSE}
bean_rec_trained %>%
  step_ica(all_numeric_predictors(), num_comp = 4) %>%
  plot_validation_results() + 
  ggtitle("Independent Component Analysis")
```

```{r bean-ica, ref.label = "dimensionality-ica"}
#| dev = "png", 
#| echo = FALSE,
#| fig.height = 7,
<<<<<<< HEAD
#| fig.cap = "First two ICA component scores for the bean validation set, colored by class.",
=======
#| fig.cap = "ICA component scores for the bean validation set, colored by class",
>>>>>>> 59ac57b5
#| fig.alt = "ICA component scores for the bean validation set, colored by class. There is significant overlap in the first two ICA components."
```

Inspecting this plot, there does not appear to be much separation between the classes in the first few components when using ICA. These independent (or as independent as possible) components do not separate the bean types.

### Uniform manifold approximation and projection

UMAP is similar to the popular t-SNE method for nonlinear dimension reduction. In the original high-dimensional space, UMAP uses a distance-based nearest neighbor method to find local areas of the data where the data points are more likely to be related. The relationship between data points is saved as a directed graph model where most points are not connected.

From there, UMAP translates points in the graph to the reduced dimensional space. To do this, the algorithm has an optimization process that uses cross-entropy to map data points to the smaller set of features so that the graph is well approximated.

To create the mapping, the `r pkg(embed)` package contains a step function for this method, visualized in Figure \@ref(fig:bean-umap).

```{r dimensionality-umap, eval = FALSE}
library(embed)
bean_rec_trained %>%
  step_umap(all_numeric_predictors(), num_comp = 4) %>%
  plot_validation_results() +
  ggtitle("UMAP")
```

<<<<<<< HEAD
The resulting plot is shown on the left-hand side of Figure \@ref(fig:bean-umap). While the between-cluster space is pronounced, the clusters can contain a heterogeneous mixture of classes.
=======
```{r bean-umap, ref.label = "dimensionality-umap"}
#| dev = "png", 
#| echo = FALSE,
#| fig.height = 7,
#| fig.cap = "UMAP component scores for the bean validation set, colored by class",
#| fig.alt = "UMAP component scores for the bean validation set, colored by class. There is significant overlap in the first two ICA components."
```

While the between-cluster space is pronounced, the clusters can contain a heterogeneous mixture of classes.
>>>>>>> 59ac57b5

There is also a supervised version of UMAP:

```{r dimensionality-umap-supervised, eval=FALSE}
bean_rec_trained %>%
  step_umap(all_numeric_predictors(), outcome = "class", num_comp = 4) %>%
  plot_validation_results() +
  ggtitle("UMAP (supervised)")
```

<<<<<<< HEAD
```{r bean-umap}
#| echo = FALSE,
#| dev = "png",
#| fig.height = 5,
#| fig.width = 10.1,
#| fig.cap = "The first two UMAP component scores for the bean validation set, colored by class. Results are shown for supervised and unsupervised versions.",
#| fig.alt = "The first two UMAP component scores for the bean validation set, colored by class. Results are shown for supervised and unsupervised versions. There are clusters that are extremely separated form one another but each contains a mixture of the classes. The supervised version shows more separation between classes."

umap_1 <- 
  bean_rec_trained %>%
  step_umap(all_numeric_predictors(), num_comp = 4) %>%
  plot_validation_results() +
  ggtitle("UMAP")

umap_2 <- 
  bean_rec_trained %>%
  step_umap(all_numeric_predictors(), outcome = "class", num_comp = 4) %>%
  plot_validation_results() +
  ggtitle("UMAP (supervised)") +
  theme(legend.position = "none") +
  labs(y = NULL)

umap_1 + umap_2
=======
```{r bean-umap-supervised, ref.label = "dimensionality-umap-supervised"}
#| dev = "png", 
#| echo = FALSE,
#| fig.height = 7,
#| fig.cap = "Supervised UMAP component scores for the bean validation set, colored by class",
#| fig.alt = "Supervised UMAP component scores for the bean validation set, colored by class. There is significant overlap in the first two ICA components."
>>>>>>> 59ac57b5
```


The supervised method shown in Figure \@ref(fig:bean-umap) looks promising for modeling the data.

UMAP is a powerful method to reduce the feature space. However, it can be very sensitive to tuning parameters (e.g., the number of neighbors and so on). For this reason, it would help to experiment with a few of the parameters to assess how robust the results are for these data.

## Modeling {#bean-models}

Both the PLS and UMAP methods are worth investigating in conjunction with different models. Let's explore a variety of different models with these dimensionality reduction techniques (along with no transformation at all): a single layer neural network, bagged trees, flexible discriminant analysis (FDA), naive Bayes, and regularized discriminant analysis (RDA).

Now that we are back in "modeling mode," we'll create a series of model specifications and then use a workflow set to tune the models in the following code. Note that the model parameters are tuned in conjunction with the recipe parameters (e.g., size of the reduced dimension, UMAP parameters).

```{r dimensionality-models}
library(baguette)
library(discrim)

mlp_spec <-
  mlp(hidden_units = tune(), penalty = tune(), epochs = tune()) %>%
  set_engine('nnet') %>%
  set_mode('classification')

bagging_spec <-
  bag_tree() %>%
  set_engine('rpart') %>%
  set_mode('classification')

fda_spec <-
  discrim_flexible(
    prod_degree = tune()
  ) %>%
  set_engine('earth')

rda_spec <-
  discrim_regularized(frac_common_cov = tune(), frac_identity = tune()) %>%
  set_engine('klaR')

bayes_spec <-
  naive_Bayes() %>%
  set_engine('klaR')
```

We also need recipes for the dimensionality reduction methods we'll try. Let's start with a base recipe `bean_rec` and then extend it with different dimensionality reduction steps:

```{r dimensionality-recipes}
bean_rec <-
  recipe(class ~ ., data = bean_train) %>%
  step_zv(all_numeric_predictors()) %>%
  step_orderNorm(all_numeric_predictors()) %>%
  step_normalize(all_numeric_predictors())

pls_rec <- 
  bean_rec %>% 
  step_pls(all_numeric_predictors(), outcome = "class", num_comp = tune())

umap_rec <-
  bean_rec %>%
  step_umap(
    all_numeric_predictors(),
    outcome = "class",
    num_comp = tune(),
    neighbors = tune(),
    min_dist = tune()
  )
```

Once again, the `r pkg(workflowsets)` package takes the preprocessors and models and crosses them. The `control` option `parallel_over` is set so that the parallel processing can work simultaneously across tuning parameter combinations. The `workflow_map()` function applies grid search to optimize the model/preprocessing parameters (if any) across 10 parameter combinations. The multiclass area under the ROC curve is estimated on the validation set.

```{r dimensionality-workflows, message=FALSE, warning=FALSE}
ctrl <- control_grid(parallel_over = "everything")
bean_res <- 
  workflow_set(
    preproc = list(basic = class ~., pls = pls_rec, umap = umap_rec), 
    models = list(bayes = bayes_spec, fda = fda_spec,
                  rda = rda_spec, bag = bagging_spec,
                  mlp = mlp_spec)
  ) %>% 
  workflow_map(
    verbose = TRUE,
    seed = 1603,
    resamples = bean_val,
    grid = 10,
    metrics = metric_set(roc_auc),
    control = ctrl
  )
```

We can rank the models by their validation set estimates of the area under the ROC curve:

```{r dimensionality-ranked}
rankings <- 
  rank_results(bean_res, select_best = TRUE) %>% 
  mutate(method = map_chr(wflow_id, ~ str_split(.x, "_", simplify = TRUE)[1])) 

tidymodels_prefer()
filter(rankings, rank <= 5) %>% dplyr::select(rank, mean, model, method)
```

Figure \@ref(fig:dimensionality-rankings) illustrates this ranking.

```{r dimensionality-rankings}
#| echo = FALSE,
#| fig.cap = "Area under the ROC curve from the validation set",
#| fig.alt = "Area under the ROC curve from the validation set. The three best model configurations use PLS together with regularized discriminant analysis, a multi-layer perceptron, and a naive Bayes model."

rankings %>% 
  ggplot(aes(x = rank, y = mean, pch = method, color = model)) + 
  geom_point(cex = 3.5) + 
  theme(legend.position = "right") +
  labs(y = "ROC AUC")  +
  geom_text(aes(y = mean - 0.01, label = wflow_id), angle = 90, hjust = 1) +
  lims(y = c(0.9, NA))
```

It is clear from these results that most models give very good performance; there are few bad choices here. For demonstration, we'll use the RDA model with PLS features as the final model. We will finalize the workflow with the numerically best parameters, fit it to the training set, then evaluate with the test set:

```{r dimensionality-final}
rda_res <- 
  bean_res %>% 
  extract_workflow("pls_rda") %>% 
  finalize_workflow(
    bean_res %>% 
      extract_workflow_set_result("pls_rda") %>% 
      select_best(metric = "roc_auc")
  ) %>% 
  last_fit(split = bean_split, metrics = metric_set(roc_auc))

rda_wflow_fit <- extract_workflow(rda_res)
```

What are the results for our metric (multiclass ROC AUC) on the testing set?

```{r dimensionality-test}
collect_metrics(rda_res)
```

Pretty good! We'll use this model in the next chapter to demonstrate variable importance methods.

```{r dimensionality-save, include = FALSE}
save(rda_wflow_fit, bean_train, file = "RData/rda_fit.RData", version = 2, compress = "xz")
```

## Chapter Summary {#dimensionality-summary}

Dimensionality reduction can be a helpful method for exploratory data analysis as well as modeling. The `r pkg(recipes)` and `r pkg(embed)` packages contain steps for a variety of different methods and `r pkg(workflowsets)` facilitates choosing an appropriate method for a data set. This chapter also discussed how recipes can be used on their own, either for debugging problems with a recipe or directly for exploratory data analysis and data visualization. <|MERGE_RESOLUTION|>--- conflicted
+++ resolved
@@ -320,11 +320,7 @@
 #| dev = "png", 
 #| echo = FALSE,
 #| fig.height = 7,
-<<<<<<< HEAD
-#| fig.cap = "First two principal component scores for the bean validation set, colored by class.",
-=======
-#| fig.cap = "Principal component scores for the bean validation set, colored by class",
->>>>>>> 59ac57b5
+#| fig.cap = "First two principal component scores for the bean validation set, colored by class",
 #| fig.alt = "Principal component scores for the bean validation set, colored by class. The classes separate when the first two components are plotted against one another."
 ```
 
@@ -366,12 +362,8 @@
 ```{r bean-pls, ref.label = "dimensionality-pls"}
 #| dev = "png", 
 #| fig.height = 7,
-<<<<<<< HEAD
-#| fig.cap = "First two PLS component scores for the bean validation set, colored by class.",
-=======
-#| echo = FALSE,
-#| fig.cap = "PLS component scores for the bean validation set, colored by class",
->>>>>>> 59ac57b5
+#| echo = FALSE,
+#| fig.cap = "First two PLS component scores for the bean validation set, colored by class",
 #| fig.alt = "PLS component scores for the bean validation set, colored by class. The first two PLS components are nearly identical to the first two PCA components."
 ```
 
@@ -409,11 +401,7 @@
 #| dev = "png", 
 #| echo = FALSE,
 #| fig.height = 7,
-<<<<<<< HEAD
-#| fig.cap = "First two ICA component scores for the bean validation set, colored by class.",
-=======
-#| fig.cap = "ICA component scores for the bean validation set, colored by class",
->>>>>>> 59ac57b5
+#| fig.cap = "First two ICA component scores for the bean validation set, colored by class",
 #| fig.alt = "ICA component scores for the bean validation set, colored by class. There is significant overlap in the first two ICA components."
 ```
 
@@ -435,19 +423,7 @@
   ggtitle("UMAP")
 ```
 
-<<<<<<< HEAD
 The resulting plot is shown on the left-hand side of Figure \@ref(fig:bean-umap). While the between-cluster space is pronounced, the clusters can contain a heterogeneous mixture of classes.
-=======
-```{r bean-umap, ref.label = "dimensionality-umap"}
-#| dev = "png", 
-#| echo = FALSE,
-#| fig.height = 7,
-#| fig.cap = "UMAP component scores for the bean validation set, colored by class",
-#| fig.alt = "UMAP component scores for the bean validation set, colored by class. There is significant overlap in the first two ICA components."
-```
-
-While the between-cluster space is pronounced, the clusters can contain a heterogeneous mixture of classes.
->>>>>>> 59ac57b5
 
 There is also a supervised version of UMAP:
 
@@ -458,7 +434,6 @@
   ggtitle("UMAP (supervised)")
 ```
 
-<<<<<<< HEAD
 ```{r bean-umap}
 #| echo = FALSE,
 #| dev = "png",
@@ -482,14 +457,6 @@
   labs(y = NULL)
 
 umap_1 + umap_2
-=======
-```{r bean-umap-supervised, ref.label = "dimensionality-umap-supervised"}
-#| dev = "png", 
-#| echo = FALSE,
-#| fig.height = 7,
-#| fig.cap = "Supervised UMAP component scores for the bean validation set, colored by class",
-#| fig.alt = "Supervised UMAP component scores for the bean validation set, colored by class. There is significant overlap in the first two ICA components."
->>>>>>> 59ac57b5
 ```
 
 
