```{r introduction-setup, include = FALSE}
knitr::opts_chunk$set(fig.path = "figures/")
library(tidymodels)
library(corrr)
library(doMC)
library(tidyposterior)
library(rstanarm)
library(kableExtra)
library(tidyr)
library(forcats)
registerDoMC(cores = parallel::detectCores())

tidymodels_prefer()

source("ames_snippets.R")
load("RData/resampling.RData")
load("RData/post_intervals.RData")

keep_pred <- control_resamples(save_pred = TRUE)
```

# Comparing models with resampling {#compare}

Once we create two or more models, the next step is to compare them. In some cases, comparisons might be _within-model_, where the same model might be evaluated with different features or preprocessing methods. Alternatively, _between-model_ comparisons, such as when we compared linear regression and random forest models in Chapter \@ref(resampling), are the more common scenario.

In either case, the result is a collection of resampled summary statistics (e.g. RMSE, accuracy, etc.) for each model. The first section of this chapter demonstrates how workflow sets can be used to fit multiple models. The second section discusses important aspects of resampling statistics. Two additional sections follow describing how to formally compare models.

## Creating multiple models {#workflow-set}

Previously, Section \@ref(workflow-sets-intro) describes the idea of a workflow set where different preprocessors and/or models can be combinatorially generated. In the last chapter, we used a recipe for the Ames data that included an interaction term as well as spline functions for longitude and latitude. To demonstrate more with workflow sets, let's create different linear models that add these preprocessing steps incrementally. We'll create three recipes then combine them into a workflow set: 

```{r compare-workflow-set}
library(tidymodels)
tidymodels_prefer()

basic_rec <- 
  recipe(Sale_Price ~ Neighborhood + Gr_Liv_Area + Year_Built + Bldg_Type + 
           Latitude + Longitude, data = ames_train) %>%
  step_log(Gr_Liv_Area, base = 10) %>% 
  step_other(Neighborhood, threshold = 0.01) %>% 
  step_dummy(all_nominal_predictors())

interaction_rec <- 
  basic_rec %>% 
  step_interact( ~ Gr_Liv_Area:starts_with("Bldg_Type_") ) 

spline_rec <- 
  interaction_rec %>% 
  step_ns(Latitude, Longitude, deg_free = 50)

preproc <- 
  list(basic = basic_rec, 
       interact = interaction_rec, 
       splines = spline_rec
  )

lm_models <- workflow_set(preproc, list(lm = lm_model), cross = FALSE)
lm_models
```

We'd like to resample each of these models in turn. To do so, a `r pkg(purrr)`-like function called `workflow_map()` is used. This function takes an initial argument of the function to apply to the workflows, followed by an options to that function. We also set a `verbose` argument that will print the progress as well as a `seed` argument that makes sure that each model uses the same random number stream as the others. 

```{r compare-workflow-set-resample}
lm_models <- 
  lm_models %>% 
  workflow_map("fit_resamples", 
               # Options to `workflow_map()`: 
               seed = 1101, verbose = TRUE,
               # Options to `fit_resamples()`: 
               resamples = ames_folds, control = keep_pred)
lm_models
```

Notice that the `option` and `result` columns are now populated. The former includes the options to `fit_resamples()` that were given (for reproducibility) and the latter column contains the results produced by `fit_resamples()`.  

There are few convenience functions for workflow sets, including one to collate the performance statistics: 

```{r compare-workflow-set-collect}
collect_metrics(lm_models) %>% 
  filter(.metric == "rmse")
```

What about the random forest model from the previous chapter? We can add it to the set by first converting it to its own workflow set then binding rows. This requires that, when the model was resampled, the `save_workflow = TRUE` option was set in the control function.

```{r compare-workflow-set-four-models}
four_models <- 
  as_workflow_set(random_forest = rf_res) %>% 
  bind_rows(lm_models)
four_models
```


The `autoplot()` method, with output in Figure \@ref(fig:workflow-set-r-squared), shows confidence intervals for each model in order of best-to-worst. In this chapter, we'll focus on the coefficient of determination (a.k.a. R<sup>2</sup>): 

```{r compare-workflow-set-rsq, eval=FALSE}
autoplot(four_models, metric = "rsq")
```

```{r workflow-set-r-squared, ref.label = "compare-workflow-set-rsq"}
#| echo = FALSE,
#| fig.cap = "Confidence intervals for the coefficient of determination using four different models.",
#| fig.alt = "Confidence intervals for the coefficient of determination using four different models. The random forest model has the best results and its intervals do not overlap with the intervals of the other models. "
```

The random forest method is doing the best job and there are minor improvements in the linear models as we add more recipe steps.

Now that we have 10 resampled performance estimates for each of four models, these summary statistics can be used to make between-model comparisons.

## Resampled performance statistics {#resampled-stats}

Considering these results, it appears that the additional terms do not profoundly improve the _mean_ RMSE or R<sup>2</sup> statistics for the linear models. The difference is small, but it might be larger than the experimental noise in the system, i.e., considered statistically significant. We can formally **test the hypothesis that the additional terms increase R<sup>2</sup>**. 

:::rmdnote
Before comparing models, it is important to discuss the within-resample correlation for resampling statistics. Each model was measured with the same cross-validation folds, and _results for the same resample tend to be similar_. 
:::

In other words, there are some resamples where performance across models tends to be low and others where it tends to be high. In statistics, this is called a resample-to-resample component of variation. 

To illustrate, let's gather the individual resampling statistics for the linear models and the random forest. We will focus on the R<sup>2</sup> statistic for each model, which measures correlation between the observed and predicted sale prices for each house.  

```{r compare-collect}
rsq_indiv_estimates <- 
  collect_metrics(four_models, summarize = FALSE) %>% 
  filter(.metric == "rsq") 

rsq_wider <- 
  rsq_indiv_estimates %>% 
  select(wflow_id, .estimate, id) %>% 
  pivot_wider(id_cols = "id", names_from = "wflow_id", values_from = ".estimate")

corrr::correlate(rsq_wider %>% select(-id), quiet = TRUE)
```

These high correlations indicate that, across models, there are large within-resample correlations. To see this visually in Figure \@ref(fig:rsquared-resamples), the R<sup>2</sup> statistics are shown for each model with lines connecting the resamples: 

```{r compare-rsq-plot, eval=FALSE}
rsq_indiv_estimates %>% 
  mutate(wflow_id = reorder(wflow_id, .estimate)) %>% 
<<<<<<< HEAD
  ggplot(aes(x = wflow_id, y = .estimate, group = id, col = id, lty = id)) + 
  geom_line(alpha = .8, lwd = 1.25) + 
=======
  ggplot(aes(x = wflow_id, y = .estimate, group = id, color = id)) + 
  geom_line(alpha = .5, lwd = 1.25) + 
>>>>>>> f681d9ff
  theme(legend.position = "none")
```

```{r rsquared-resamples}
#| fig.height = 4,
#| echo = FALSE,
#| fig.cap = "Resample statistics across models.",
#| fig.alt = "A plot connecting the resample statistics across models. The plot connects the results for each model with the same line. The performance metrics tend to be relatively similar across all model results. "

y_lab <- expression(R^2 ~ statistics)

rsq_indiv_estimates %>% 
  mutate(wflow_id = reorder(wflow_id, .estimate)) %>% 
  ggplot(aes(x = wflow_id, y = .estimate, group = id, color = id)) + 
  geom_line(alpha = .5, lwd = 1.25) + 
  theme(legend.position = "none") + 
  labs(x = NULL, y = y_lab)
```

If the resample-to-resample effect was not real, there would not be any parallel lines. A statistical test for the correlations evaluates whether the magnitudes of these correlations are not simply noise. For the linear models: 

```{r compare-resample-cor}
rsq_wider %>% 
  with( cor.test(basic_lm, splines_lm) ) %>% 
  tidy() %>% 
  select(estimate, starts_with("conf"))
```

The within-resample correlation appears to be real. 

What effect does the extra correlation have on our analysis? Consider the variance of a difference of two variables: 

$$Var[X - Y] = Var[X] + Var[Y]  - 2 Cov[X, Y]$$

The last term is the covariance between two items. If there is a significant positive covariance, then any statistical test of this difference would be critically under-powered comparing the difference in two models. In other words, ignoring the resample-to-resample effect would bias our model comparisons towards finding no differences between models. 

:::rmdwarning
This characteristic of resampling statistics will come into play in the next two sections. 
:::

Before making model comparisons or looking at the resampling results, it can be helpful to define a relevant _practical effect size_. Since these analyses focus on the R<sup>2</sup> statistics, the practical effect size is the change in R<sup>2</sup> that we would consider to be a realistic difference that matters. For example, we might think that two models are not practically different if their R<sup>2</sup> values are within $\pm 2$%. If this were the case, differences smaller than 2% are not deemed important even if they are statistically significant. 

Practical significance is subjective; two people can have very different ideas on the threshold for importance. However, as shown later, this consideration can be very helpful when deciding between models.  

## Simple hypothesis testing methods

Consider the familiar linear statistical model: 

$$y_{ij} = \beta_0 + \beta_1x_{i1} + \ldots + \beta_px_{ip} + \epsilon_{ij}$$

This versatile model is used to create regression models as well as being the basis for the popular analysis of variance (ANOVA) technique for comparing groups. With the ANOVA model, the predictors ($x_{ij}$) are binary dummy variables for different groups. From this, the $\beta$ parameters estimate whether two or more groups are different from one another using hypothesis testing techniques.  

In our specific situation, the ANOVA can also make model comparisons. Suppose the individual resampled R<sup>2</sup> statistics serve as the _outcome data_ (i.e., the $y_{ij}$) and the models as the _predictors_ in the ANOVA model. A sampling of this data structure is shown in Table \@ref(tab:model-anova-data).

```{r compare-data-config, echo = FALSE, results = "asis"}
rsq_indiv_estimates %>% 
  select(id, rsq = .estimate, model = wflow_id) %>% 
  # pivot_longer(cols = c(-id), names_to = "model", values_to = "rsq") %>% 
  arrange(id, model) %>% 
  mutate(
    X1 = ifelse(model == "interact_lm", 1, 0),
    X2 = ifelse(model == "random_forest", 1, 0),
    X3 = ifelse(model == "splines_lm", 1, 0)
    ) %>% 
  select(`Y = rsq` = rsq, model, X1, X2, X3, id) %>% 
  slice(1:6) %>% 
  kable(
    caption = "Model performance statistics as a data set for analysis.",
    label = "model-anova-data",
    escape = FALSE
    ) %>% 
  kable_styling(full_width = FALSE) 
```

The `X1`, `X2`, and `X3` columns in the table are indicators for the values in the `model` column. Their order was defined in the same way that R would define them, alphabetically ordered by `model`.  

For our model comparison, the specific ANOVA model is: 

$$y_{ij} = \beta_0 + \beta_1x_{i1} + \beta_2x_{i2} + \beta_3x_{i3} + \epsilon_{ij}$$

where

 * $\beta_0$ is the estimate of the mean R<sup>2</sup> statistic for the basic linear models (i.e., without splines or interactions),
 
 * $\beta_1$ is the _change_ in mean R<sup>2</sup> when interactions are added to the basic linear model,
 
 * $\beta_2$ is the _change_ in mean R<sup>2</sup> between the basic linear model and the random forest model. 

 * $\beta_3$ is the _change_ in mean R<sup>2</sup> between the basic linear model and one with interactions and splines. 

From these model parameters, hypothesis tests and p-values are generated to statistically compare models, but we must contend with how to handle the resample-to-resample effect. Historically, the resample groups would be considered a _block effect_ and an appropriate term was added to the model. Alternatively, the resample effect could be considered a _random effect_ where these particular resamples were drawn at random from a larger population of possible resamples. However, we aren't really interested in these effects; we only want to adjust for them in the model so that the variances of the interesting differences are properly estimated. 

Treating the resamples as random effects is theoretically appealing. Methods for fitting an ANOVA model with this type of random effect could include the linear mixed model [@faraway2016extending] or a Bayesian hierarchical model (shown in the next section). 

A simple and fast method for comparing two models at a time is to use the _differences in R<sup>2</sup> values_ as the outcome data in the ANOVA model. Since the outcomes are matched by resample, the differences _do not contain the resample-to-resample effect_ and, for this reason, the standard ANOVA model is appropriate. To illustrate, this call to `lm()` tests the difference between two of the linear regression models: 

```{r compare-t-test}
compare_lm <- 
  rsq_wider %>% 
  mutate(difference = splines_lm - basic_lm)

lm(difference ~ 1, data = compare_lm) %>% 
  tidy(conf.int = TRUE) %>% 
  select(estimate, p.value, starts_with("conf"))

# Alternatively, a paired t-test could also be used: 
rsq_wider %>% 
  with( t.test(splines_lm, basic_lm, paired = TRUE) ) %>%
  tidy() %>% 
  select(estimate, p.value, starts_with("conf"))
```
```{r compare-hidden-t, include = FALSE}
lm_t <- 
  t.test(
    rsq_wider$splines_lm, 
    rsq_wider$basic_lm, 
    paired = TRUE
  ) %>%
  tidy()
```


We could evaluate each pair-wise difference in this way. Note that the p-value indicates a _statistically significant signal_; the collection of spline terms for longitude and latitude do appear to have an effect. However, the difference in R<sup>2</sup> is estimated at `r round(lm_t$estimate * 100, 2)`%. If our practical effect size were 2%, we might not consider these terms worth including in the model.

:::rmdnote
What's a p-value? From @pvalue: "Informally, a p-value is the probability under a specified statistical model that a statistical summary of the data (e.g., the sample mean difference between two compared groups) would be equal to or more extreme than its observed value." 

In other words, if this analysis were repeated a large number of times under the null hypothesis of no differences, the p-value reflects how extreme our _observed_ results would be in comparison.
:::

The next section takes a more general approach to making formal comparisons between models using random effects and Bayesian statistics [@mcelreath2020statistical]. While the model is more complex than the ANOVA method shown above, the interpretation is more simple and straight-forward than the p-value approach.  


## Bayesian methods {#tidyposterior}

The previous ANOVA model for these data had the form: 

$$y_{ij} = \beta_0 + \beta_1x_{i1} + \beta_2x_{i2} + \beta_3x_{i3} + \epsilon_{ij}$$

where the residuals $\epsilon_{ij}$ are assumed to be independent and follow a Gaussian distribution with zero mean and constant standard deviation of $\sigma$. From this assumption, statistical theory shows that the estimated regression parameters follow a multivariate Gaussian distribution and, from this, p-values and confidence intervals are derived.  

A Bayesian linear model makes additional assumptions. In addition to specifying a distribution for the residuals, we require _prior distribution_ specifications for the model parameters ( $\beta_j$ and $\sigma$ ). These are distributions for the parameters that the model assumes before being exposed to the observed data. For example, a simple set of prior distributions for our model might be:


\begin{align}
\epsilon_{ij} &\sim N(0, \sigma) \notag \\
\beta_j &\sim N(0, 10) \notag \\
\sigma &\sim \text{exponential}(1) \notag
\end{align}

These priors set the possible/probable ranges of the model parameters and have no unknown parameters. For example, the prior on $\sigma$ indicates that values must be larger than zero, are very right-skewed, and have values that are usually less than 3 or 4. 

Note that the regression parameters have a pretty wide prior distribution, with a standard deviation of 10. In many cases, we might not have a strong opinion about the prior beyond it being symmetric and bell shaped. The large standard deviation implies a fairly uninformative prior; it is not overly restrictive in terms of the possible values that the parameters might take on. This allows the data to have more of an influence during parameter estimation. 

Given the observed data and the prior distribution specifications, the model parameters can then be estimated. The final distributions of the model parameters are combinations of the priors and the maximum likelihood estimates. These _posterior distributions_ of the parameters are the key distributions of interest. They are a full probabilistic description of the model's estimated parameters.  

To adapt our Bayesian ANOVA model so that the resamples are adequately modeled, we consider a _random intercept model_. Here, we assume that the resamples impact the model only by changing the intercept. Note that this constrains the resamples from having a differential impact on the regression parameters $\beta_j$; these are assumed to have the same relationship across resamples. This model equation is: 

$$y_{ij} = (\beta_0 + b_{i}) + \beta_1x_{i1} + \beta_2x_{i2} + \beta_3x_{i3} + \epsilon_{ij}$$

This is not an unreasonable model for resampled statistics which, when plotted across models (as above), tend to have fairly parallel effects across models (i.e., little cross-over of lines). 

For this model configuration, an additional assumption is made for the prior distribution of random effects. A reasonable assumption for this distribution is another symmetric distribution, such as another bell-shaped curve. Given the effective sample size of 10 in our summary statistic data, let's use a prior that is wider than a standard normal distribution. We'll use a t-distribution with a single degree of freedom (i.e. $b_i \sim t(1)$), which has heavier tails than an analogous Gaussian distribution. 

The `r pkg(tidyposterior)` package has functions to fit such Bayesian models for the purpose of comparing resampled models. The main function is called `perf_mod()` and it is configured to "just work" for different types of objects:

 * For workflow sets, it creates an ANOVA model where the groups correspond to the workflows. Our existing models did not optimize any tuning parameters (see the next three chapters). If one of the workflows in the set had data on tuning parameters, the best tuning parameters set for each workflow is used in the Bayesian analysis. In other words, despite the presence of tuning parameters, `perf_mod()` focuses on making _between-workflow comparisons_. 
 
 * For objects that contain a single model that has been tuned using resampling, `perf_mod()` makes _within-model comparisons_. In this situation, the grouping variables tested in the Bayesian ANOVA model are the submodels defined by the tuning parameters. 

 * The `perf_mod()` function can also take a data frame produced by `r pkg(rsample)` that has columns of performance metrics associated with two or more model/workflow results. These could have been generated by non-standard means.

From any of these types of objects, the `perf_mod()` function determines an appropriate Bayesian model and fits it with the resampling statistics. For our example, it will model the four sets of R<sup>2</sup> statistics associated with the workflows. 

The `r pkg(tidyposterior)` package uses the Stan software for specifying and fitting the models via the `r pkg(rstanarm)` package. The functions within that package have default priors (see `?priors` for more details). The model below uses the default priors for all parameters except for the random intercepts (which follow a  _t_-distribution). The estimation process uses random numbers so the seed is set within the function call. The estimation process is iterative and is replicated several times in collections called _chains_. The `iter` parameter tells the function how long to run the estimation process in each chain. When several chains are used, their results are combined (assume that this is validated by diagnostic assessments).  

```{r compare-fit-stan, results = "hide"}
library(tidyposterior)
library(rstanarm)

# The rstanarm package creates copious amounts of output; those results
# are not shown here but are worth inspecting for potential issues. The
# option `refresh = 0` can be used to eliminate the logging. 
rsq_anova <-
  perf_mod(
    four_models,
    metric = "rsq",
    prior_intercept = rstanarm::student_t(df = 1),
    chains = 4,
    iter = 5000,
    seed = 1102
  )
```

The resulting object has information on the resampling process as well as the Stan object embedded within (in an element called `stan`). We are most interested in the posterior distributions of the regression parameters. The `r pkg(tidyposterior)` package has a `tidy()` method that extracts these posterior distributions into a tibble: 

```{r compare-group-posteriors-tidy}
model_post <- 
  rsq_anova %>% 
  # Take a random sample from the posterior distribution
  # so set the seed again to be reproducible. 
  tidy(seed = 1103) 

glimpse(model_post)
```

The four posterior distributions are visualized in Figure \@ref(fig:four-posteriors).

```{r compare-group-posteriors-res, eval=FALSE}
model_post %>% 
  mutate(model = forcats::fct_inorder(model)) %>%
  ggplot(aes(x = posterior)) + 
  geom_histogram(bins = 50, color = "white", fill = "blue", alpha = 0.4) + 
  facet_wrap(~ model, ncol = 1)
```

```{r four-posteriors}
#| echo = FALSE,
#| fig.cap = "Posterior distributions for the coefficient of determination using four different models.",
#| fig.alt = "Posterior distributions for the coefficient of determination using four different models. The distribution corresponding to random forest is largest and has little overlap with the other model's posteriors."

x_lab <- expression(Posterior ~ "for" ~ mean ~ R^2)

model_post %>% 
  mutate(model = forcats::fct_inorder(model)) %>%
  ggplot(aes(x = posterior)) + 
  geom_histogram(bins = 50, color = "white", fill = "blue", alpha = 0.4) + 
  facet_wrap(~ model, ncolor = 1) + 
  labs(x = x_lab)
```

These histograms describe the estimated probability distributions of the mean R<sup>2</sup> value for each model. There is some overlap, especially for the two linear models. 

There is also a basic `autoplot()` method for the model results, shown in Figure \@ref(fig:credible-intervals), as well as the tidied object that shows overlaid density plots.

```{r compare-autoplot-intervals, eval=FALSE}
autoplot(rsq_anova)
```

```{r credible-intervals, ref.label = "compare-autoplot-intervals"}
#| echo = FALSE,
#| fig.cap = "Credible intervals derived from the model posterior distributions.",
#| fig.alt = "Credible intervals derived from the model posterior distributions. Random forest shows the best results with no overlap with the other credible intervals. "
```

One wonderful aspect of using resampling with Bayesian models is that, once we have the posteriors for the parameters, it is trivial to get the posterior distributions for combinations of the parameters. For example, to compare the two linear regression models, we are interested in the difference in means. The posterior of this difference is computed by sampling from the individual posteriors and taking the differences. The `contrast_models()` function can do this. To specify the comparisons to make, the `list_1` and `list_2` parameters take character vectors and compute the differences between the models in those lists (parameterized as `list_1 - list_2`). 

We can compare two of the linear models and visualize the results in Figure \@ref(fig:posterior-difference). 

```{r compare-lm-difference-posterior, eval=FALSE}
rqs_diff <-
  contrast_models(rsq_anova,
                  list_1 = "splines_lm",
                  list_2 = "basic_lm",
                  seed = 1103)

rqs_diff %>% 
  as_tibble() %>% 
  ggplot(aes(x = difference)) + 
  geom_vline(xintercept = 0, lty = 2) + 
  geom_histogram(bins = 50, color = "white", fill = "red", alpha = 0.4)
```

```{r posterior-difference}
#| echo = FALSE,
#| fig.height = 3,
#| fig.cap = "Posterior distribution for the difference in the coefficient of determination.",
#| fig.alt = "The posterior distribution for the difference in the coefficient of determination. The distribution has almost no overlap with zero. "

rqs_diff <-
  contrast_models(rsq_anova,
                  list_1 = "splines_lm",
                  list_2 = "basic_lm",
                  seed = 1103)

x_lab <- expression(Posterior ~ "for" ~ mean ~ difference ~ "in" ~ R^2 ~ (splines + interaction - basic))

rqs_diff %>% 
  as_tibble() %>% 
  ggplot(aes(x = difference)) + 
  geom_vline(xintercept = 0, lty = 2) + 
  geom_histogram(bins = 50, color = "white", fill = "red", alpha = 0.4) + 
  labs(x = x_lab)
```

The posterior shows that the center of the distribution is greater than zero (indicating that the model with splines had larger values) but does overlap with zero to a degree. The `summary()` method for this object computes the mean of the distribution as well as _credible intervals_. 

```{r compare-lm-summary}
summary(rqs_diff) %>% 
  select(-starts_with("pract"))
```

The `probability` column reflects the proportion of the posterior that is greater than zero. This is the probability that the positive difference is real. The value is not close to zero, providing a strong case for _statistical significance_. 

However, the estimate of the mean difference is fairly close to zero. Recall that the practical effect size we suggested previously is 2%. With a posterior distribution, the _probability of being practically significant_ is also computed. In Bayesian analysis, this is a "ROPE estimate" (for Region Of Practical Equivalence, @kruschke2018bayesian). To estimate this, the `size` option to the summary function is used: 

```{r compare-lm-pract}
summary(rqs_diff, size = 0.02) %>% 
  select(contrast, starts_with("pract"))
```

The `pract_equiv` column is the proportion of the posterior that is within `[-size, size]`. This large value indicates that, for our effect size, there is an overwhelming probability that the two models are practically the same. 

The same process could be used to compare the random forest model to one or both of the linear regressions that were resampled. In fact, when `perf_mod()` is used with a workflow set, the `autoplot()` method can show the `pract_equiv`  results that compare each workflow to the current best (the random forest model, in this case). 

```{r compare-rope-plot, eval=FALSE}
autoplot(rsq_anova, type = "ROPE", size = 0.02)
```

```{r credible-intervals, ref.label = "compare-rope-plot"}
#| echo = FALSE,
#| fig.cap = "Credible intervals derived from the model posterior distributions.",
#| fig.alt = "Credible intervals derived from the model posterior distributions. Random forest shows the best results with no overlap with the other credible intervals. "
```

Figure \@ref(fig:credible-intervals) shows us that none of the linear models come close to the random forest model when a 2% practical effect size is used. 

### The effect of the amount of resampling {-}

How does the number of resamples affect this analysis? More resamples increases the precision of the overall resampling estimate; that precision propagates to this type of analysis. For illustration, additional resamples were added using repeated cross-validation. How did the posterior distribution change? Figure \@ref(fig:intervals-over-replicates) shows the 90% credible intervals with up to 100 resamples (generated from 10 repeats of 10-fold cross-validation). 

```{r compare-cred-int, eval = FALSE}
# calculations in extras/ames_posterior_intervals.R
ggplot(intervals,
       aes(x = resamples, y = mean)) +
  geom_path() +
  geom_ribbon(aes(ymin = lower, ymax = upper), fill = "red", alpha = .1) +
  labs(x = "Number of Resamples (repeated 10-fold cross-validation)")
```

```{r intervals-over-replicates}
#| fig.height = 3, 
#| echo = FALSE,
#| fig.cap = "Probability of practical equivalence to the random forest model.",
#| fig.alt = "The probability of practical equivalence to the random forest model."

y_lab <- expression(Mean ~ difference ~ "in" ~ R^2)

ggplot(intervals,
       aes(x = resamples, y = mean)) +
  geom_path() +
  geom_ribbon(aes(ymin = lower, ymax = upper), fill = "red", alpha = .1) +
  labs(y = y_lab,
       x = "Number of Resamples (repeated 10-fold cross-validation)")
```

The width of the intervals decreases as more resamples are added. Clearly, going from ten resamples to thirty has a larger impact than going from eighty to 100. There are diminishing returns for using a "large" number of resamples ("large" will be different for different data sets). 

## Chapter summary {#compare-summary}

This chapter describes formal statistical methods for testing differences in performance between models. We demonstrated the within-resample effect, where results for the same resample tend to be similar; this aspect of resampled summary statistics requires appropriate analysis in order for valid model comparisons. Further, although statistical significance and practical significance are both important concepts for model comparisons, they are different. 

<|MERGE_RESOLUTION|>--- conflicted
+++ resolved
@@ -136,13 +136,8 @@
 ```{r compare-rsq-plot, eval=FALSE}
 rsq_indiv_estimates %>% 
   mutate(wflow_id = reorder(wflow_id, .estimate)) %>% 
-<<<<<<< HEAD
-  ggplot(aes(x = wflow_id, y = .estimate, group = id, col = id, lty = id)) + 
+  ggplot(aes(x = wflow_id, y = .estimate, group = id, color = id, lty = id)) + 
   geom_line(alpha = .8, lwd = 1.25) + 
-=======
-  ggplot(aes(x = wflow_id, y = .estimate, group = id, color = id)) + 
-  geom_line(alpha = .5, lwd = 1.25) + 
->>>>>>> f681d9ff
   theme(legend.position = "none")
 ```
 
