```{r introduction-setup, include = FALSE}
knitr::opts_chunk$set(fig.path = "figures/")
library(tidymodels)
library(corrr)
library(doMC)
library(tidyposterior)
library(rstanarm)
library(kableExtra)
library(tidyr)
library(forcats)
registerDoMC(cores = parallel::detectCores())

tidymodels_prefer()

source("ames_snippets.R")
load("RData/resampling.RData")
load("RData/post_intervals.RData")

keep_pred <- control_resamples(save_pred = TRUE)
```

# Comparing Models with Resampling {#compare}

Once we create two or more models, the next step is to compare them to understand which one is best. In some cases, comparisons might be _within-model_, where the same model might be evaluated with different features or preprocessing methods. Alternatively, _between-model_ comparisons, such as when we compared linear regression and random forest models in Chapter \@ref(resampling), are the more common scenario.

In either case, the result is a collection of resampled summary statistics (e.g. RMSE, accuracy, etc.) for each model. In this chapter, we'll first demonstrate how workflow sets can be used to fit multiple models. Then, we'll discuss important aspects of resampling statistics. Finally, we'll look at how to formally compare models (using either hypothesis testing or a Bayesian approach).

## Creating Multiple Models with Workflow Sets {#workflow-set}

<<<<<<< HEAD
Previously, Chapter \@ref(workflows) introduced the idea of a workflow set where different preprocessors and/or models can be combinatorially generated. In the last chapter, we used a recipe for the Ames data that included an interaction term as well as spline functions for longitude and latitude. To demonstrate more with workflow sets, let's create different linear models that add these preprocessing steps incrementally. We'll create three recipes then combine them into a workflow set: 
=======
In Section \@ref(workflow-sets-intro) we described the idea of a workflow set where different preprocessors and/or models can be combinatorially generated. In Chapter \@ref(resampling), we used a recipe for the Ames data that included an interaction term as well as spline functions for longitude and latitude. To demonstrate more with workflow sets, let's create three different linear models that add these preprocessing steps incrementally; we can test whether these additional terms improve the model results. We'll create three recipes then combine them into a workflow set: 
>>>>>>> cae3dea0

```{r compare-workflow-set}
library(tidymodels)
tidymodels_prefer()

basic_rec <- 
  recipe(Sale_Price ~ Neighborhood + Gr_Liv_Area + Year_Built + Bldg_Type + 
           Latitude + Longitude, data = ames_train) %>%
  step_log(Gr_Liv_Area, base = 10) %>% 
  step_other(Neighborhood, threshold = 0.01) %>% 
  step_dummy(all_nominal_predictors())

interaction_rec <- 
  basic_rec %>% 
  step_interact( ~ Gr_Liv_Area:starts_with("Bldg_Type_") ) 

spline_rec <- 
  interaction_rec %>% 
  step_ns(Latitude, Longitude, deg_free = 50)

preproc <- 
  list(basic = basic_rec, 
       interact = interaction_rec, 
       splines = spline_rec
  )

lm_models <- workflow_set(preproc, list(lm = lm_model), cross = FALSE)
lm_models
```

We'd like to resample each of these models in turn. To do so, we will use a `r pkg(purrr)`-like function called `workflow_map()`. This function takes an initial argument of the function to apply to the workflows, followed by options to that function. We also set a `verbose` argument that will print the progress as well as a `seed` argument that makes sure that each model uses the same random number stream as the others. 

```{r compare-workflow-set-resample}
lm_models <- 
  lm_models %>% 
  workflow_map("fit_resamples", 
               # Options to `workflow_map()`: 
               seed = 1101, verbose = TRUE,
               # Options to `fit_resamples()`: 
               resamples = ames_folds, control = keep_pred)
lm_models
```

Notice that the `option` and `result` columns are now populated. The former includes the options to `fit_resamples()` that were given (for reproducibility) and the latter column contains the results produced by `fit_resamples()`.  

There are few convenience functions for workflow sets, including `collect_metrics()` to collate the performance statistics. We can `filter()` to any specific metric we are interested in:

```{r compare-workflow-set-collect}
collect_metrics(lm_models) %>% 
  filter(.metric == "rmse")
```

What about the random forest model from the previous chapter? We can add it to the set by first converting it to its own workflow set then binding rows. This requires that, when the model was resampled, the `save_workflow = TRUE` option was set in the control function.

```{r compare-workflow-set-four-models}
four_models <- 
  as_workflow_set(random_forest = rf_res) %>% 
  bind_rows(lm_models)
four_models
```


The `autoplot()` method, with output in Figure \@ref(fig:workflow-set-r-squared), shows confidence intervals for each model in order of best-to-worst. In this chapter, we'll focus on the coefficient of determination (a.k.a. R<sup>2</sup>) and use `metric = "rsq"` in the call to set up our plot: 

```{r compare-workflow-set-rsq, eval=FALSE}
library(ggrepel)
autoplot(four_models, metric = "rsq") +
  geom_text_repel(aes(label = wflow_id), nudge_x = 1/8, nudge_y = 1/100) +
  theme(legend.position = "none")
```

```{r workflow-set-r-squared, ref.label = "compare-workflow-set-rsq"}
#| echo = FALSE,
#| fig.cap = "Confidence intervals for the coefficient of determination using four different models.",
#| fig.alt = "Confidence intervals for the coefficient of determination using four different models. The random forest model has the best results and its intervals do not overlap with the intervals of the other models. "
```

From this plot of R<sup>2</sup> confidence intervals, we can see that the random forest method is doing the best job and there are minor improvements in the linear models as we add more recipe steps.

Now that we have 10 resampled performance estimates for each of four models, these summary statistics can be used to make between-model comparisons.

## Comparing Resampled Performance Statistics {#resampled-stats}

Considering the preceding results for the three linear models, it appears that the additional terms do not profoundly improve the mean RMSE or R<sup>2</sup> statistics for the linear models. The difference is small, but it might be larger than the experimental noise in the system, i.e., considered statistically significant. We can formally test the hypothesis that the additional terms increase R<sup>2</sup>. 

:::rmdnote
Before making between-model comparisons, it is important for us to discuss the within-resample correlation for resampling statistics. Each model was measured with the same cross-validation folds, and results for the same resample tend to be similar. 
:::

In other words, there are some resamples where performance across models tends to be low and others where it tends to be high. In statistics, this is called a _resample-to-resample_ component of variation. 

To illustrate, let's gather the individual resampling statistics for the linear models and the random forest. We will focus on the R<sup>2</sup> statistic for each model, which measures correlation between the observed and predicted sale prices for each house. Let's `filter()` to keep only the R<sup>2</sup> metrics, reshape the results, and compute how the metrics are correlated with each other.

```{r compare-collect}
rsq_indiv_estimates <- 
  collect_metrics(four_models, summarize = FALSE) %>% 
  filter(.metric == "rsq") 

rsq_wider <- 
  rsq_indiv_estimates %>% 
  select(wflow_id, .estimate, id) %>% 
  pivot_wider(id_cols = "id", names_from = "wflow_id", values_from = ".estimate")

corrr::correlate(rsq_wider %>% select(-id), quiet = TRUE)
```

These correlations are high, and indicate that, across models, there are large within-resample correlations. To see this visually in Figure \@ref(fig:rsquared-resamples), the R<sup>2</sup> statistics are shown for each model with lines connecting the resamples: 

```{r compare-rsq-plot, eval=FALSE}
rsq_indiv_estimates %>% 
  mutate(wflow_id = reorder(wflow_id, .estimate)) %>% 
  ggplot(aes(x = wflow_id, y = .estimate, group = id, color = id, lty = id)) + 
  geom_line(alpha = .8, lwd = 1.25) + 
  theme(legend.position = "none")
```

```{r rsquared-resamples}
#| fig.height = 4,
#| echo = FALSE,
#| fig.cap = "Resample statistics across models.",
#| fig.alt = "A plot connecting the resample statistics across models. The plot connects the results for each model with the same line. The performance metrics tend to be relatively similar across all model results. "

y_lab <- expression(R^2 ~ statistics)

rsq_indiv_estimates %>% 
  mutate(wflow_id = reorder(wflow_id, .estimate)) %>% 
  ggplot(aes(x = wflow_id, y = .estimate, group = id, color = id)) + 
  geom_line(alpha = .5, lwd = 1.25) + 
  theme(legend.position = "none") + 
  labs(x = NULL, y = y_lab)
```

If the resample-to-resample effect was not real, there would not be any parallel lines. A statistical test for the correlations evaluates whether the magnitudes of these correlations are not simply noise. For the linear models: 

```{r compare-resample-cor}
rsq_wider %>% 
  with( cor.test(basic_lm, splines_lm) ) %>% 
  tidy() %>% 
  select(estimate, starts_with("conf"))
```

The results of the correlation test (the `estimate` of the correlation and the confidence intervals) show us that the within-resample correlation appears to be real. 

What effect does the extra correlation have on our analysis? Consider the variance of a difference of two variables: 

$$\operatorname{Var}[X - Y] = \operatorname{Var}[X] + \operatorname{Var}[Y]  - 2 \operatorname{Cov}[X, Y]$$

The last term is the covariance between two items. If there is a significant positive covariance, then any statistical test of this difference would be critically under-powered comparing the difference in two models. In other words, ignoring the resample-to-resample effect would bias our model comparisons towards finding no differences between models. 

:::rmdwarning
This characteristic of resampling statistics will come into play in the next two sections. 
:::

Before making model comparisons or looking at the resampling results, it can be helpful to define a relevant _practical effect size_. Since these analyses focus on the R<sup>2</sup> statistics, the practical effect size is the change in R<sup>2</sup> that we would consider to be a realistic difference that matters. For example, we might think that two models are not practically different if their R<sup>2</sup> values are within $\pm 2$%. If this were the case, differences smaller than 2% are not deemed important even if they are statistically significant. 

Practical significance is subjective; two people can have very different ideas on the threshold for importance. However, we'll show later that this consideration can be very helpful when deciding between models.  

## Simple Hypothesis Testing Methods

We can use simple hypothesis testing to make formal comparisons between models. Consider the familiar linear statistical model: 

$$y_{ij} = \beta_0 + \beta_1x_{i1} + \ldots + \beta_px_{ip} + \epsilon_{ij}$$

This versatile model is used to create regression models as well as being the basis for the popular analysis of variance (ANOVA) technique for comparing groups. With the ANOVA model, the predictors ($x_{ij}$) are binary dummy variables for different groups. From this, the $\beta$ parameters estimate whether two or more groups are different from one another using hypothesis testing techniques.  

In our specific situation, the ANOVA can also make model comparisons. Suppose the individual resampled R<sup>2</sup> statistics serve as the _outcome data_ (i.e., the $y_{ij}$) and the models as the _predictors_ in the ANOVA model. A sampling of this data structure is shown in Table \@ref(tab:model-anova-data).

```{r compare-data-config, echo = FALSE, results = "asis"}
rsq_indiv_estimates %>% 
  select(id, rsq = .estimate, model = wflow_id) %>% 
  # pivot_longer(cols = c(-id), names_to = "model", values_to = "rsq") %>% 
  arrange(id, model) %>% 
  mutate(
    X1 = ifelse(model == "interact_lm", 1, 0),
    X2 = ifelse(model == "random_forest", 1, 0),
    X3 = ifelse(model == "splines_lm", 1, 0)
    ) %>% 
  select(`Y = rsq` = rsq, model, X1, X2, X3, id) %>% 
  slice(1:6) %>% 
  kable(
    caption = "Model performance statistics as a data set for analysis.",
    label = "model-anova-data",
    escape = FALSE
    ) %>% 
  kable_styling(full_width = FALSE) 
```

The `X1`, `X2`, and `X3` columns in the table are indicators for the values in the `model` column. Their order was defined in the same way that R would define them, alphabetically ordered by `model`.  

For our model comparison, the specific ANOVA model is: 

$$y_{ij} = \beta_0 + \beta_1x_{i1} + \beta_2x_{i2} + \beta_3x_{i3} + \epsilon_{ij}$$

where

 * $\beta_0$ is the estimate of the mean R<sup>2</sup> statistic for the basic linear models (i.e., without splines or interactions),
 
 * $\beta_1$ is the change in mean R<sup>2</sup> when interactions are added to the basic linear model,
 
 * $\beta_2$ is the change in mean R<sup>2</sup> between the basic linear model and the random forest model. 

 * $\beta_3$ is the change in mean R<sup>2</sup> between the basic linear model and one with interactions and splines. 

From these model parameters, hypothesis tests and p-values are generated to statistically compare models, but we must contend with how to handle the resample-to-resample effect. Historically, the resample groups would be considered a _block effect_ and an appropriate term was added to the model. Alternatively, the resample effect could be considered a _random effect_ where these particular resamples were drawn at random from a larger population of possible resamples. However, we aren't really interested in these effects; we only want to adjust for them in the model so that the variances of the interesting differences are properly estimated. 

Treating the resamples as random effects is theoretically appealing. Methods for fitting an ANOVA model with this type of random effect could include the linear mixed model [@faraway2016extending] or a Bayesian hierarchical model (shown in the next section). 

A simple and fast method for comparing two models at a time is to use the differences in R<sup>2</sup> values as the outcome data in the ANOVA model. Since the outcomes are matched by resample, the differences do not contain the resample-to-resample effect and, for this reason, the standard ANOVA model is appropriate. To illustrate, this call to `lm()` tests the difference between two of the linear regression models: 

```{r compare-t-test}
compare_lm <- 
  rsq_wider %>% 
  mutate(difference = splines_lm - basic_lm)

lm(difference ~ 1, data = compare_lm) %>% 
  tidy(conf.int = TRUE) %>% 
  select(estimate, p.value, starts_with("conf"))

# Alternatively, a paired t-test could also be used: 
rsq_wider %>% 
  with( t.test(splines_lm, basic_lm, paired = TRUE) ) %>%
  tidy() %>% 
  select(estimate, p.value, starts_with("conf"))
```
```{r compare-hidden-t, include = FALSE}
lm_t <- 
  t.test(
    rsq_wider$splines_lm, 
    rsq_wider$basic_lm, 
    paired = TRUE
  ) %>%
  tidy()
```


We could evaluate each pair-wise difference in this way. Note that the p-value indicates a _statistically significant_ signal; the collection of spline terms for longitude and latitude do appear to have an effect. However, the difference in R<sup>2</sup> is estimated at `r round(lm_t$estimate * 100, 2)`%. If our practical effect size were 2%, we might not consider these terms worth including in the model.

:::rmdnote
We've briefly mentioned p-values already, but what actually are they? From @pvalue: "Informally, a p-value is the probability under a specified statistical model that a statistical summary of the data (e.g., the sample mean difference between two compared groups) would be equal to or more extreme than its observed value." 

In other words, if this analysis were repeated a large number of times under the null hypothesis of no differences, the p-value reflects how extreme our observed results would be in comparison.
:::

  
## Bayesian Methods {#tidyposterior}

We just used hypothesis testing to formally compare models, but we can also take a more general approach to making these formal comparisons using random effects and Bayesian statistics [@mcelreath2020statistical]. While the model is more complex than the ANOVA method, the interpretation is more simple and straight-forward than the p-value approach. The previous ANOVA model had the form: 

$$y_{ij} = \beta_0 + \beta_1x_{i1} + \beta_2x_{i2} + \beta_3x_{i3} + \epsilon_{ij}$$

where the residuals $\epsilon_{ij}$ are assumed to be independent and follow a Gaussian distribution with zero mean and constant standard deviation of $\sigma$. From this assumption, statistical theory shows that the estimated regression parameters follow a multivariate Gaussian distribution and, from this, p-values and confidence intervals are derived.  

A Bayesian linear model makes additional assumptions. In addition to specifying a distribution for the residuals, we require _prior distribution_ specifications for the model parameters ( $\beta_j$ and $\sigma$ ). These are distributions for the parameters that the model assumes before being exposed to the observed data. For example, a simple set of prior distributions for our model might be:


\begin{align}
\epsilon_{ij} &\sim N(0, \sigma) \notag \\
\beta_j &\sim N(0, 10) \notag \\
\sigma &\sim \text{exponential}(1) \notag
\end{align}

These priors set the possible/probable ranges of the model parameters and have no unknown parameters. For example, the prior on $\sigma$ indicates that values must be larger than zero, are very right-skewed, and have values that are usually less than 3 or 4. 

Note that the regression parameters have a pretty wide prior distribution, with a standard deviation of 10. In many cases, we might not have a strong opinion about the prior beyond it being symmetric and bell shaped. The large standard deviation implies a fairly uninformative prior; it is not overly restrictive in terms of the possible values that the parameters might take on. This allows the data to have more of an influence during parameter estimation. 

Given the observed data and the prior distribution specifications, the model parameters can then be estimated. The final distributions of the model parameters are combinations of the priors and the likelihood estimates. These _posterior distributions_ of the parameters are the key distributions of interest. They are a full probabilistic description of the model's estimated parameters.  

To adapt our Bayesian ANOVA model so that the resamples are adequately modeled, we consider a _random intercept model_. Here, we assume that the resamples impact the model only by changing the intercept. Note that this constrains the resamples from having a differential impact on the regression parameters $\beta_j$; these are assumed to have the same relationship across resamples. This model equation is: 

$$y_{ij} = (\beta_0 + b_{i}) + \beta_1x_{i1} + \beta_2x_{i2} + \beta_3x_{i3} + \epsilon_{ij}$$

This is not an unreasonable model for resampled statistics which, when plotted across models as in Figure \@ref(fig:rsquared-resamples), tend to have fairly parallel effects across models (i.e., little cross-over of lines). 

For this model configuration, an additional assumption is made for the prior distribution of random effects. A reasonable assumption for this distribution is another symmetric distribution, such as another bell-shaped curve. Given the effective sample size of 10 in our summary statistic data, let's use a prior that is wider than a standard normal distribution. We'll use a t-distribution with a single degree of freedom (i.e. $b_i \sim t(1)$), which has heavier tails than an analogous Gaussian distribution. 

The `r pkg(tidyposterior)` package has functions to fit such Bayesian models for the purpose of comparing resampled models. The main function is called `perf_mod()` and it is configured to "just work" for different types of objects:

 * For workflow sets, it creates an ANOVA model where the groups correspond to the workflows. Our existing models did not optimize any tuning parameters (see the next three chapters). If one of the workflows in the set had data on tuning parameters, the best tuning parameters set for each workflow is used in the Bayesian analysis. In other words, despite the presence of tuning parameters, `perf_mod()` focuses on making _between-workflow comparisons_. 
 
 * For objects that contain a single model that has been tuned using resampling, `perf_mod()` makes _within-model comparisons_. In this situation, the grouping variables tested in the Bayesian ANOVA model are the submodels defined by the tuning parameters. 

 * The `perf_mod()` function can also take a data frame produced by `r pkg(rsample)` that has columns of performance metrics associated with two or more model/workflow results. These could have been generated by non-standard means.

From any of these types of objects, the `perf_mod()` function determines an appropriate Bayesian model and fits it with the resampling statistics. For our example, it will model the four sets of R<sup>2</sup> statistics associated with the workflows. 

The `r pkg(tidyposterior)` package uses the [Stan software](https://mc-stan.org/) for specifying and fitting the models via the `r pkg(rstanarm)` package. The functions within that package have default priors (see `?priors` for more details). The following model uses the default priors for all parameters except for the random intercepts (which follow a  _t_-distribution). The estimation process uses random numbers so the seed is set within the function call. The estimation process is iterative and is replicated several times in collections called _chains_. The `iter` parameter tells the function how long to run the estimation process in each chain. When several chains are used, their results are combined (assume that this is validated by diagnostic assessments).  

```{r compare-fit-stan, results = "hide"}
library(tidyposterior)
library(rstanarm)

# The rstanarm package creates copious amounts of output; those results
# are not shown here but are worth inspecting for potential issues. The
# option `refresh = 0` can be used to eliminate the logging. 
rsq_anova <-
  perf_mod(
    four_models,
    metric = "rsq",
    prior_intercept = rstanarm::student_t(df = 1),
    chains = 4,
    iter = 5000,
    seed = 1102
  )
```

The resulting object has information on the resampling process as well as the Stan object embedded within (in an element called `stan`). We are most interested in the posterior distributions of the regression parameters. The `r pkg(tidyposterior)` package has a `tidy()` method that extracts these posterior distributions into a tibble: 

```{r compare-group-posteriors-tidy}
model_post <- 
  rsq_anova %>% 
  # Take a random sample from the posterior distribution
  # so set the seed again to be reproducible. 
  tidy(seed = 1103) 

glimpse(model_post)
```

The four posterior distributions are visualized in Figure \@ref(fig:four-posteriors).

```{r compare-group-posteriors-res, eval=FALSE}
model_post %>% 
  mutate(model = forcats::fct_inorder(model)) %>%
  ggplot(aes(x = posterior)) + 
  geom_histogram(bins = 50, color = "white", fill = "blue", alpha = 0.4) + 
  facet_wrap(~ model, ncol = 1)
```

```{r four-posteriors}
#| echo = FALSE,
#| fig.cap = "Posterior distributions for the coefficient of determination using four different models.",
#| fig.alt = "Posterior distributions for the coefficient of determination using four different models. The distribution corresponding to random forest is largest and has little overlap with the other model's posteriors."

x_lab <- expression(Posterior ~ "for" ~ mean ~ R^2)

model_post %>% 
  mutate(model = forcats::fct_inorder(model)) %>%
  ggplot(aes(x = posterior)) + 
  geom_histogram(bins = 50, color = "white", fill = "blue", alpha = 0.4) + 
  facet_wrap(~ model, ncol = 1) + 
  labs(x = x_lab)
```

These histograms describe the estimated probability distributions of the mean R<sup>2</sup> value for each model. There is some overlap, especially for the three linear models. 

There is also a basic `autoplot()` method for the model results, shown in Figure \@ref(fig:credible-intervals), as well as the tidied object that shows overlaid density plots.

```{r compare-autoplot-intervals, eval=FALSE}
autoplot(rsq_anova) +
  geom_text_repel(aes(label = workflow), nudge_x = 1/8, nudge_y = 1/100) +
  theme(legend.position = "none")
```

```{r credible-intervals, ref.label = "compare-autoplot-intervals"}
#| echo = FALSE,
#| fig.cap = "Credible intervals derived from the model posterior distributions.",
#| fig.alt = "Credible intervals derived from the model posterior distributions. Random forest shows the best results with no overlap with the other credible intervals. "
```

One wonderful aspect of using resampling with Bayesian models is that, once we have the posteriors for the parameters, it is trivial to get the posterior distributions for combinations of the parameters. For example, to compare the two linear regression models, we are interested in the difference in means. The posterior of this difference is computed by sampling from the individual posteriors and taking the differences. The `contrast_models()` function can do this. To specify the comparisons to make, the `list_1` and `list_2` parameters take character vectors and compute the differences between the models in those lists (parameterized as `list_1 - list_2`). 

We can compare two of the linear models and visualize the results in Figure \@ref(fig:posterior-difference). 

```{r compare-lm-difference-posterior, eval=FALSE}
rqs_diff <-
  contrast_models(rsq_anova,
                  list_1 = "splines_lm",
                  list_2 = "basic_lm",
                  seed = 1104)

rqs_diff %>% 
  as_tibble() %>% 
  ggplot(aes(x = difference)) + 
  geom_vline(xintercept = 0, lty = 2) + 
  geom_histogram(bins = 50, color = "white", fill = "red", alpha = 0.4)
```

```{r posterior-difference}
#| echo = FALSE,
#| fig.height = 3,
#| fig.cap = "Posterior distribution for the difference in the coefficient of determination.",
#| fig.alt = "The posterior distribution for the difference in the coefficient of determination. The distribution has almost no overlap with zero. "

rqs_diff <-
  contrast_models(rsq_anova,
                  list_1 = "splines_lm",
                  list_2 = "basic_lm",
                  seed = 1104)

x_lab <- expression(Posterior ~ "for" ~ mean ~ difference ~ "in" ~ R^2 ~ (splines + interaction - basic))

rqs_diff %>% 
  as_tibble() %>% 
  ggplot(aes(x = difference)) + 
  geom_vline(xintercept = 0, lty = 2) + 
  geom_histogram(bins = 50, color = "white", fill = "red", alpha = 0.4) + 
  labs(x = x_lab)
```

The posterior shows that the center of the distribution is greater than zero (indicating that the model with splines typically had larger values) but does overlap with zero to a degree. The `summary()` method for this object computes the mean of the distribution as well as credible intervals, the Bayesian analog to confidence intervals. 

```{r compare-lm-summary}
summary(rqs_diff) %>% 
  select(-starts_with("pract"))
```

The `probability` column reflects the proportion of the posterior that is greater than zero. This is the probability that the positive difference is real. The value is not close to zero, providing a strong case for statistical significance, i.e., the idea that statistically the actual difference is not zero. 

However, the estimate of the mean difference is fairly close to zero. Recall that the practical effect size we suggested previously is 2%. With a posterior distribution, we can also compute the probability of being practically significant. In Bayesian analysis, this is a "ROPE estimate" (for Region Of Practical Equivalence, @kruschke2018bayesian). To estimate this, the `size` option to the summary function is used: 

```{r compare-lm-pract}
summary(rqs_diff, size = 0.02) %>% 
  select(contrast, starts_with("pract"))
```

The `pract_equiv` column is the proportion of the posterior that is within `[-size, size]` (the columns `pract_neg` and `pract_pos` are the proportions that are below and above this interval). This large value indicates that, for our effect size, there is an overwhelming probability that the two models are practically the same. Even though the previous plot showed that our difference is likely non-zero, the equivalence test suggests that it is small enough to not be practical meaningful.

The same process could be used to compare the random forest model to one or both of the linear regressions that were resampled. In fact, when `perf_mod()` is used with a workflow set, the `autoplot()` method can show the `pract_equiv`  results that compare each workflow to the current best (the random forest model, in this case). 

```{r compare-rope-plot, eval=FALSE}
autoplot(rsq_anova, type = "ROPE", size = 0.02) +
  geom_text_repel(aes(label = workflow)) +
  theme(legend.position = "none")
```

```{r practical-equivalence, ref.label = "compare-rope-plot"}
#| echo = FALSE,
#| fig.cap = "Probability of practical equivalence for an effect size of 2%.",
#| fig.alt = "Probability of practical equivalence for an effect size of 2%. No other models have a non-zero change of matching the random forest results."
```

Figure \@ref(fig:practical-equivalence) shows us that none of the linear models come close to the random forest model when a 2% practical effect size is used. 

### The effect of the amount of resampling {-}

How does the number of resamples affect these types of formal Bayesian comparisons? More resamples increases the precision of the overall resampling estimate; that precision propagates to this type of analysis. For illustration, additional resamples were added using repeated cross-validation. How did the posterior distribution change? Figure \@ref(fig:intervals-over-replicates) shows the 90% credible intervals with up to 100 resamples (generated from 10 repeats of 10-fold cross-validation). 

```{r compare-cred-int, eval = FALSE}
# calculations in extras/ames_posterior_intervals.R
ggplot(intervals,
       aes(x = resamples, y = mean)) +
  geom_path() +
  geom_ribbon(aes(ymin = lower, ymax = upper), fill = "red", alpha = .1) +
  labs(x = "Number of Resamples (repeated 10-fold cross-validation)")
```

```{r intervals-over-replicates}
#| fig.height = 3, 
#| echo = FALSE,
#| fig.cap = "Probability of practical equivalence to the random forest model.",
#| fig.alt = "The probability of practical equivalence to the random forest model."

y_lab <- expression(Mean ~ difference ~ "in" ~ R^2)

ggplot(intervals,
       aes(x = resamples, y = mean)) +
  geom_path() +
  geom_ribbon(aes(ymin = lower, ymax = upper), fill = "red", alpha = .1) +
  labs(y = y_lab,
       x = "Number of Resamples (repeated 10-fold cross-validation)")
```

The width of the intervals decreases as more resamples are added. Clearly, going from ten resamples to thirty has a larger impact than going from eighty to 100. There are diminishing returns for using a "large" number of resamples ("large" will be different for different data sets). 

## Chapter Summary {#compare-summary}

This chapter describes formal statistical methods for testing differences in performance between models. We demonstrated the within-resample effect, where results for the same resample tend to be similar; this aspect of resampled summary statistics requires appropriate analysis in order for valid model comparisons. Further, although statistical significance and practical significance are both important concepts for model comparisons, they are different. 

<|MERGE_RESOLUTION|>--- conflicted
+++ resolved
@@ -27,11 +27,7 @@
 
 ## Creating Multiple Models with Workflow Sets {#workflow-set}
 
-<<<<<<< HEAD
-Previously, Chapter \@ref(workflows) introduced the idea of a workflow set where different preprocessors and/or models can be combinatorially generated. In the last chapter, we used a recipe for the Ames data that included an interaction term as well as spline functions for longitude and latitude. To demonstrate more with workflow sets, let's create different linear models that add these preprocessing steps incrementally. We'll create three recipes then combine them into a workflow set: 
-=======
-In Section \@ref(workflow-sets-intro) we described the idea of a workflow set where different preprocessors and/or models can be combinatorially generated. In Chapter \@ref(resampling), we used a recipe for the Ames data that included an interaction term as well as spline functions for longitude and latitude. To demonstrate more with workflow sets, let's create three different linear models that add these preprocessing steps incrementally; we can test whether these additional terms improve the model results. We'll create three recipes then combine them into a workflow set: 
->>>>>>> cae3dea0
+In Chapter \@ref(workflows) we described the idea of a workflow set where different preprocessors and/or models can be combinatorially generated. In Chapter \@ref(resampling), we used a recipe for the Ames data that included an interaction term as well as spline functions for longitude and latitude. To demonstrate more with workflow sets, let's create three different linear models that add these preprocessing steps incrementally; we can test whether these additional terms improve the model results. We'll create three recipes then combine them into a workflow set: 
 
 ```{r compare-workflow-set}
 library(tidymodels)
