```{r introduction-setup, include = FALSE}
knitr::opts_chunk$set(fig.path = "figures/")
library(tidymodels)
library(corrr)
library(doMC)
library(tidyposterior)
library(rstanarm)
library(kableExtra)
library(tidyr)
library(forcats)
registerDoMC(cores = parallel::detectCores())

tidymodels_prefer()

source("ames_snippets.R")
load("RData/resampling.RData")
load("RData/post_intervals.RData")

keep_pred <- control_resamples(save_pred = TRUE)
```

# Comparing models with resampling {#compare}

Once we create two or more models, the next step is to compare them. In some cases, comparisons might be _within-model_, where the same model might be evaluated with different features or preprocessing methods. Alternatively, _between-model_ comparisons, such as when we compared linear regression and random forest models in Chapter \@ref(resampling), are the more common scenario.

In either case, the result is a collection of resampled summary statistics (e.g. RMSE, accuracy, etc.) for each model. The first section of this chapter demonstrates how workflow sets can be used to fit multiple models. The second section discusses important aspects of resampling statistics. Two additional sections follow describing how to formally compare models.

## Creating multiple models {#workflow-set}

Previously, Section \@ref(workflow-sets-intro) describes the idea of a workflow set where different preprocessors and/or models can be combinatorially generated. In the last chapter, we used a recipe for the Ames data that included an interaction term as well as spline functions for longitude and latitude. To demonstrate more with workflow sets, let's create different linear models that add these preprocessing steps incrementally. We'll create three recipes then combine them into a workflow set: 

```{r compare-workflow-set}
library(tidymodels)
tidymodels_prefer()

basic_rec <- 
  recipe(Sale_Price ~ Neighborhood + Gr_Liv_Area + Year_Built + Bldg_Type + 
           Latitude + Longitude, data = ames_train) %>%
  step_log(Gr_Liv_Area, base = 10) %>% 
  step_other(Neighborhood, threshold = 0.01) %>% 
  step_dummy(all_nominal_predictors())

interaction_rec <- 
  basic_rec %>% 
  step_interact( ~ Gr_Liv_Area:starts_with("Bldg_Type_") ) 

spline_rec <- 
  interaction_rec %>% 
  step_ns(Latitude, Longitude, deg_free = 50)

preproc <- 
  list(basic = basic_rec, 
       interact = interaction_rec, 
       splines = spline_rec
  )

lm_models <- workflow_set(preproc, list(lm = lm_model), cross = FALSE)
lm_models
```

We'd like to resample each of these models in turn. To do so, a `r pkg(purrr)`-like function called `workflow_map()` is used. This function takes an initial argument of the function to apply to the workflows, followed by an options to that function. We also set a `verbose` argument that will print the progress as well as a `seed` argument that makes sure that each model uses the same random number stream as the others. 

```{r compare-workflow-set-resample}
lm_models <- 
  lm_models %>% 
  workflow_map("fit_resamples", 
               # Options to `workflow_map()`: 
               seed = 1101, verbose = TRUE,
               # Options to `fit_resamples()`: 
               resamples = ames_folds, control = keep_pred)
lm_models
```

Notice that the `option` and `result` columns are now populated. The former includes the options to `fit_resamples()` that were given (for reproducibility) and the latter column contains the results produced by `fit_resamples()`.  

There are few convenience functions for workflow sets, including one to collate the performance statistics: 

```{r compare-workflow-set-collect}
collect_metrics(lm_models) %>% 
  filter(.metric == "rmse")
```

What about the random forest model from the previous chapter? We can add it to the set by first converting it to its own workflow set then binding rows. This requires that, when the model was resampled, the `save_workflow = TRUE` option was set in the control function.

```{r compare-workflow-set-four-models}
four_models <- 
  as_workflow_set(random_forest = rf_res) %>% 
  bind_rows(lm_models)
four_models
```


The `autoplot()` method, with output in Figure \@ref(fig:workflow-set-r-squared), shows confidence intervals for each model in order of best-to-worst. In this chapter, we'll focus on the coefficient of determination (a.k.a. R<sup>2</sup>): 

```{r compare-workflow-set-rsq, eval=FALSE}
autoplot(four_models, metric = "rsq")
```

```{r workflow-set-r-squared, ref.label = "compare-workflow-set-rsq"}
#| echo = FALSE,
#| fig.cap = "Confidence intervals for the coefficient of determination using four different models.",
#| fig.alt = "Confidence intervals for the coefficient of determination using four different models. The random forest model has the best results and its intervals do not overlap with the intervals of the other models. "
```

The random forest method is doing the best job and there are minor improvements in the linear models as we add more recipe steps.

Now that we have 10 resampled performance estimates for each of four models, these summary statistics can be used to make between-model comparisons.

## Resampled performance statistics {#resampled-stats}

Considering these results, it appears that the additional terms do not profoundly improve the _mean_ RMSE or R<sup>2</sup> statistics for the linear models. The difference is small, but it might be larger than the experimental noise in the system, i.e., considered statistically significant. We can formally **test the hypothesis that the additional terms increase R<sup>2</sup>**. 

:::rmdnote
Before comparing models, it is important to discuss the within-resample correlation for resampling statistics. Each model was measured with the same cross-validation folds, and _results for the same resample tend to be similar_. 
:::

In other words, there are some resamples where performance across models tends to be low and others where it tends to be high. In statistics, this is called a resample-to-resample component of variation. 

To illustrate, let's gather the individual resampling statistics for the linear models and the random forest. We will focus on the R<sup>2</sup> statistic for each model, which measures correlation between the observed and predicted sale prices for each house.  

```{r compare-collect}
rsq_indiv_estimates <- 
  collect_metrics(four_models, summarize = FALSE) %>% 
  filter(.metric == "rsq") 

rsq_wider <- 
  rsq_indiv_estimates %>% 
  select(wflow_id, .estimate, id) %>% 
  pivot_wider(id_cols = "id", names_from = "wflow_id", values_from = ".estimate")

corrr::correlate(rsq_wider %>% select(-id), quiet = TRUE)
```

These high correlations indicate that, across models, there are large within-resample correlations. To see this visually in Figure \@ref(fig:rsquared-resamples), the R<sup>2</sup> statistics are shown for each model with lines connecting the resamples: 

```{r compare-rsq-plot, eval=FALSE}
rsq_indiv_estimates %>% 
  mutate(wflow_id = reorder(wflow_id, .estimate)) %>% 
<<<<<<< HEAD
  ggplot(aes(x = wflow_id, y = .estimate, group = id, col = id, lty = id)) + 
  geom_line(alpha = .8, lwd = 1.25) + 
  theme(legend.position = "none") + 
  labs(x = NULL, y = expression(paste(R^2, "statistics")))
=======
  ggplot(aes(x = wflow_id, y = .estimate, group = id, col = id)) + 
  geom_line(alpha = .5, lwd = 1.25) + 
  theme(legend.position = "none")
>>>>>>> 14ec16d3
```

```{r rsquared-resamples}
#| fig.height = 4,
#| echo = FALSE,
#| fig.cap = "Resample statistics across models.",
#| fig.alt = "A plot connecting the resample statistics across models. The plot connects the results for each model with the same line. The performance metrics tend to be relatively similar across all model results. "

y_lab <- expression(R^2 ~ statistics)

rsq_indiv_estimates %>% 
  mutate(wflow_id = reorder(wflow_id, .estimate)) %>% 
  ggplot(aes(x = wflow_id, y = .estimate, group = id, col = id)) + 
  geom_line(alpha = .5, lwd = 1.25) + 
  theme(legend.position = "none") + 
  labs(x = NULL, y = y_lab)
```

If the resample-to-resample effect was not real, there would not be any parallel lines. A statistical test for the correlations evaluates whether the magnitudes of these correlations are not simply noise. For the linear models: 

```{r compare-resample-cor}
rsq_wider %>% 
  with( cor.test(basic_lm, splines_lm) ) %>% 
  tidy() %>% 
  select(estimate, starts_with("conf"))
```

The within-resample correlation appears to be real. 

What effect does the extra correlation have on our analysis? Consider the variance of a difference of two variables: 

$$Var[X - Y] = Var[X] + Var[Y]  - 2 Cov[X, Y]$$

The last term is the covariance between two items. If there is a significant positive covariance, then any statistical test of this difference would be critically under-powered comparing the difference in two models. In other words, ignoring the resample-to-resample effect would bias our model comparisons towards finding no differences between models. 

:::rmdwarning
This characteristic of resampling statistics will come into play in the next two sections. 
:::

Before making model comparisons or looking at the resampling results, it can be helpful to define a relevant _practical effect size_. Since these analyses focus on the R<sup>2</sup> statistics, the practical effect size is the change in R<sup>2</sup> that we would consider to be a realistic difference that matters. For example, we might think that two models are not practically different if their R<sup>2</sup> values are within $\pm 2$%. If this were the case, differences smaller than 2% are not deemed important even if they are statistically significant. 

Practical significance is subjective; two people can have very different ideas on the threshold for importance. However, as shown later, this consideration can be very helpful when deciding between models.  

## Simple hypothesis testing methods

Consider the familiar linear statistical model: 

$$y_{ij} = \beta_0 + \beta_1x_{i1} + \ldots + \beta_px_{ip} + \epsilon_{ij}$$

This versatile model is used to create regression models as well as being the basis for the popular analysis of variance (ANOVA) technique for comparing groups. With the ANOVA model, the predictors ($x_{ij}$) are binary dummy variables for different groups. From this, the $\beta$ parameters estimate whether two or more groups are different from one another using hypothesis testing techniques.  

In our specific situation, the ANOVA can also make model comparisons. Suppose the individual resampled R<sup>2</sup> statistics serve as the _outcome data_ (i.e., the $y_{ij}$) and the models as the _predictors_ in the ANOVA model. A sampling of this data structure is shown in Table \@ref(tab:model-anova-data).

```{r compare-data-config, echo = FALSE, results = "asis"}
rsq_indiv_estimates %>% 
  select(id, rsq = .estimate, model = wflow_id) %>% 
  # pivot_longer(cols = c(-id), names_to = "model", values_to = "rsq") %>% 
  arrange(id, model) %>% 
  mutate(
    X1 = ifelse(model == "interact_lm", 1, 0),
    X2 = ifelse(model == "random_forest", 1, 0),
    X3 = ifelse(model == "splines_lm", 1, 0)
    ) %>% 
  select(`Y = rsq` = rsq, model, X1, X2, X3, id) %>% 
  slice(1:6) %>% 
  kable(
    caption = "Model performance statistics as a data set for analysis.",
    label = "model-anova-data",
    escape = FALSE
    ) %>% 
  kable_styling(full_width = FALSE) 
```

The `X1`, `X2`, and `X3` columns in the table are indicators for the values in the `model` column. Their order was defined in the same way that R would define them, alphabetically ordered by `model`.  

For our model comparison, the specific ANOVA model is: 

$$y_{ij} = \beta_0 + \beta_1x_{i1} + \beta_2x_{i2} + \beta_3x_{i3} + \epsilon_{ij}$$

where

 * $\beta_0$ is the estimate of the mean R<sup>2</sup> statistic for the basic linear models (i.e., without splines or interactions),
 
 * $\beta_1$ is the _change_ in mean R<sup>2</sup> when interactions are added to the basic linear model,
 
 * $\beta_2$ is the _change_ in mean R<sup>2</sup> between the basic linear model and the random forest model. 

 * $\beta_3$ is the _change_ in mean R<sup>2</sup> between the basic linear model and one with interactions and splines. 

From these model parameters, hypothesis tests and p-values are generated to statistically compare models, but we must contend with how to handle the resample-to-resample effect. Historically, the resample groups would be considered a _block effect_ and an appropriate term was added to the model. Alternatively, the resample effect could be considered a _random effect_ where these particular resamples were drawn at random from a larger population of possible resamples. However, we aren't really interested in these effects; we only want to adjust for them in the model so that the variances of the interesting differences are properly estimated. 

Treating the resamples as random effects is theoretically appealing. Methods for fitting an ANOVA model with this type of random effect could include the linear mixed model [@faraway2016extending] or a Bayesian hierarchical model (shown in the next section). 

A simple and fast method for comparing two models at a time is to use the _differences in R<sup>2</sup> values_ as the outcome data in the ANOVA model. Since the outcomes are matched by resample, the differences _do not contain the resample-to-resample effect_ and, for this reason, the standard ANOVA model is appropriate. To illustrate, this call to `lm()` tests the difference between two of the linear regression models: 

```{r compare-t-test}
compare_lm <- 
  rsq_wider %>% 
  mutate(difference = splines_lm - basic_lm)

lm(difference ~ 1, data = compare_lm) %>% 
  tidy(conf.int = TRUE) %>% 
  select(estimate, p.value, starts_with("conf"))

# Alternatively, a paired t-test could also be used: 
rsq_wider %>% 
  with( t.test(splines_lm, basic_lm, paired = TRUE) ) %>%
  tidy() %>% 
  select(estimate, p.value, starts_with("conf"))
```
```{r compare-hidden-t, include = FALSE}
lm_t <- 
  t.test(
    rsq_wider$splines_lm, 
    rsq_wider$basic_lm, 
    paired = TRUE
  ) %>%
  tidy()
```


We could evaluate each pair-wise difference in this way. Note that the p-value indicates a _statistically significant signal_; the collection of spline terms for longitude and latitude do appear to have an effect. However, the difference in R<sup>2</sup> is estimated at `r round(lm_t$estimate * 100, 2)`%. If our practical effect size were 2%, we might not consider these terms worth including in the model.

:::rmdnote
What's a p-value? From @pvalue: "Informally, a p-value is the probability under a specified statistical model that a statistical summary of the data (e.g., the sample mean difference between two compared groups) would be equal to or more extreme than its observed value." 

In other words, if this analysis were repeated a large number of times under the null hypothesis of no differences, the p-value reflects how extreme our _observed_ results would be in comparison.
:::

The next section takes a more general approach to making formal comparisons between models using random effects and Bayesian statistics [@mcelreath2020statistical]. While the model is more complex than the ANOVA method shown above, the interpretation is more simple and straight-forward than the p-value approach.  


## Bayesian methods {#tidyposterior}

The previous ANOVA model for these data had the form: 

$$y_{ij} = \beta_0 + \beta_1x_{i1} + \beta_2x_{i2} + \beta_3x_{i3} + \epsilon_{ij}$$

where the residuals $\epsilon_{ij}$ are assumed to be independent and follow a Gaussian distribution with zero mean and constant standard deviation of $\sigma$. From this assumption, statistical theory shows that the estimated regression parameters follow a multivariate Gaussian distribution and, from this, p-values and confidence intervals are derived.  

A Bayesian linear model makes additional assumptions. In addition to specifying a distribution for the residuals, we require _prior distribution_ specifications for the model parameters ( $\beta_j$ and $\sigma$ ). These are distributions for the parameters that the model assumes before being exposed to the observed data. For example, a simple set of prior distributions for our model might be:


\begin{align}
\epsilon_{ij} &\sim N(0, \sigma) \notag \\
\beta_j &\sim N(0, 10) \notag \\
\sigma &\sim \text{exponential}(1) \notag
\end{align}

These priors set the possible/probable ranges of the model parameters and have no unknown parameters. For example, the prior on $\sigma$ indicates that values must be larger than zero, are very right-skewed, and have values that are usually less than 3 or 4. 

Note that the regression parameters have a pretty wide prior distribution, with a standard deviation of 10. In many cases, we might not have a strong opinion about the prior beyond it being symmetric and bell shaped. The large standard deviation implies a fairly uninformative prior; it is not overly restrictive in terms of the possible values that the parameters might take on. This allows the data to have more of an influence during parameter estimation. 

Given the observed data and the prior distribution specifications, the model parameters can then be estimated. The final distributions of the model parameters are combinations of the priors and the maximum likelihood estimates. These _posterior distributions_ of the parameters are the key distributions of interest. They are a full probabilistic description of the model's estimated parameters.  

To adapt our Bayesian ANOVA model so that the resamples are adequately modeled, we consider a _random intercept model_. Here, we assume that the resamples impact the model only by changing the intercept. Note that this constrains the resamples from having a differential impact on the regression parameters $\beta_j$; these are assumed to have the same relationship across resamples. This model equation is: 

$$y_{ij} = (\beta_0 + b_{i}) + \beta_1x_{i1} + \beta_2x_{i2} + \beta_3x_{i3} + \epsilon_{ij}$$

This is not an unreasonable model for resampled statistics which, when plotted across models (as above), tend to have fairly parallel effects across models (i.e., little cross-over of lines). 

For this model configuration, an additional assumption is made for the prior distribution of random effects. A reasonable assumption for this distribution is another symmetric distribution, such as another bell-shaped curve. Given the effective sample size of 10 in our summary statistic data, let's use a prior that is wider than a standard normal distribution. We'll use a t-distribution with a single degree of freedom (i.e. $b_i \sim t(1)$), which has heavier tails than an analogous Gaussian distribution. 

The `r pkg(tidyposterior)` package has functions to fit such Bayesian models for the purpose of comparing resampled models. The main function is called `perf_mod()` and it is configured to "just work" for different types of objects:

 * For workflow sets, it creates an ANOVA model where the groups correspond to the workflows. Our existing models did not optimize any tuning parameters (see the next three chapters). If one of the workflows in the set had data on tuning parameters, the best tuning parameters set for each workflow is used in the Bayesian analysis. In other words, despite the presence of tuning parameters, `perf_mod()` focuses on making _between-workflow comparisons_. 
 
 * For objects that contain a single model that has been tuned using resampling, `perf_mod()` makes _within-model comparisons_. In this situation, the grouping variables tested in the Bayesian ANOVA model are the submodels defined by the tuning parameters. 

 * The `perf_mod()` function can also take a data frame produced by `r pkg(rsample)` that has columns of performance metrics associated with two or more model/workflow results. These could have been generated by non-standard means.

From any of these types of objects, the `perf_mod()` function determines an appropriate Bayesian model and fits it with the resampling statistics. For our example, it will model the four sets of R<sup>2</sup> statistics associated with the workflows. 

The `r pkg(tidyposterior)` package uses the Stan software for specifying and fitting the models via the `r pkg(rstanarm)` package. The functions within that package have default priors (see `?priors` for more details). The model below uses the default priors for all parameters except for the random intercepts (which follow a  _t_-distribution). The estimation process uses random numbers so the seed is set within the function call. The estimation process is iterative and is replicated several times in collections called _chains_. The `iter` parameter tells the function how long to run the estimation process in each chain. When several chains are used, their results are combined (assume that this is validated by diagnostic assessments).  

```{r compare-fit-stan, results = "hide"}
library(tidyposterior)
library(rstanarm)

# The rstanarm package creates copious amounts of output; those results
# are not shown here but are worth inspecting for potential issues. The
# option `refresh = 0` can be used to eliminate the logging. 
rsq_anova <-
  perf_mod(
    four_models,
    metric = "rsq",
    prior_intercept = rstanarm::student_t(df = 1),
    chains = 4,
    iter = 5000,
    seed = 1102
  )
```

The resulting object has information on the resampling process as well as the Stan object embedded within (in an element called `stan`). We are most interested in the posterior distributions of the regression parameters. The `r pkg(tidyposterior)` package has a `tidy()` method that extracts these posterior distributions into a tibble: 

```{r compare-group-posteriors-tidy}
model_post <- 
  rsq_anova %>% 
  # Take a random sample from the posterior distribution
  # so set the seed again to be reproducible. 
  tidy(seed = 1103) 

glimpse(model_post)
```

The four posterior distributions are visualized in Figure \@ref(fig:four-posteriors).

```{r compare-group-posteriors-res, eval=FALSE}
model_post %>% 
  mutate(model = forcats::fct_inorder(model)) %>%
  ggplot(aes(x = posterior)) + 
  geom_histogram(bins = 50, col = "white", fill = "blue", alpha = 0.4) + 
  facet_wrap(~ model, ncol = 1)
```

```{r four-posteriors}
#| echo = FALSE,
#| fig.cap = "Posterior distributions for the coefficient of determination using four different models.",
#| fig.alt = "Posterior distributions for the coefficient of determination using four different models. The distribution corresponding to random forest is largest and has little overlap with the other model's posteriors."

x_lab <- expression(Posterior ~ "for" ~ mean ~ R^2)

model_post %>% 
  mutate(model = forcats::fct_inorder(model)) %>%
  ggplot(aes(x = posterior)) + 
  geom_histogram(bins = 50, col = "white", fill = "blue", alpha = 0.4) + 
  facet_wrap(~ model, ncol = 1) + 
  labs(x = x_lab)
```

These histograms describe the estimated probability distributions of the mean R<sup>2</sup> value for each model. There is some overlap, especially for the two linear models. 

There is also a basic `autoplot()` method for the model results, shown in Figure \@ref(fig:credible-intervals), as well as the tidied object that shows overlaid density plots.

```{r compare-autoplot-intervals, eval=FALSE}
autoplot(rsq_anova)
```

```{r credible-intervals, ref.label = "compare-autoplot-intervals"}
#| echo = FALSE,
#| fig.cap = "Credible intervals derived from the model posterior distributions.",
#| fig.alt = "Credible intervals derived from the model posterior distributions. Random forest shows the best results with no overlap with the other credible intervals. "
```

One wonderful aspect of using resampling with Bayesian models is that, once we have the posteriors for the parameters, it is trivial to get the posterior distributions for combinations of the parameters. For example, to compare the two linear regression models, we are interested in the difference in means. The posterior of this difference is computed by sampling from the individual posteriors and taking the differences. The `contrast_models()` function can do this. To specify the comparisons to make, the `list_1` and `list_2` parameters take character vectors and compute the differences between the models in those lists (parameterized as `list_1 - list_2`). 

We can compare two of the linear models and visualize the results in Figure \@ref(fig:posterior-difference). 

```{r compare-lm-difference-posterior, eval=FALSE}
rqs_diff <-
  contrast_models(rsq_anova,
                  list_1 = "splines_lm",
                  list_2 = "basic_lm",
                  seed = 1103)

rqs_diff %>% 
  as_tibble() %>% 
  ggplot(aes(x = difference)) + 
  geom_vline(xintercept = 0, lty = 2) + 
  geom_histogram(bins = 50, col = "white", fill = "red", alpha = 0.4)
```

```{r posterior-difference}
#| echo = FALSE,
#| fig.height = 3,
#| fig.cap = "Posterior distribution for the difference in the coefficient of determination.",
#| fig.alt = "The posterior distribution for the difference in the coefficient of determination. The distribution has almost no overlap with zero. "

rqs_diff <-
  contrast_models(rsq_anova,
                  list_1 = "splines_lm",
                  list_2 = "basic_lm",
                  seed = 1103)

x_lab <- expression(Posterior ~ "for" ~ mean ~ difference ~ "in" ~ R^2 ~ (splines + interaction - basic))

rqs_diff %>% 
  as_tibble() %>% 
  ggplot(aes(x = difference)) + 
  geom_vline(xintercept = 0, lty = 2) + 
  geom_histogram(bins = 50, col = "white", fill = "red", alpha = 0.4) + 
  labs(x = x_lab)
```

The posterior shows that the center of the distribution is greater than zero (indicating that the model with splines had larger values) but does overlap with zero to a degree. The `summary()` method for this object computes the mean of the distribution as well as _credible intervals_. 

```{r compare-lm-summary}
summary(rqs_diff) %>% 
  select(-starts_with("pract"))
```

The `probability` column reflects the proportion of the posterior that is greater than zero. This is the probability that the positive difference is real. The value is not close to zero, providing a strong case for _statistical significance_. 

However, the estimate of the mean difference is fairly close to zero. Recall that the practical effect size we suggested previously is 2%. With a posterior distribution, the _probability of being practically significant_ is also computed. In Bayesian analysis, this is a "ROPE estimate" (for Region Of Practical Equivalence, @kruschke2018bayesian). To estimate this, the `size` option to the summary function is used: 

```{r compare-lm-pract}
summary(rqs_diff, size = 0.02) %>% 
  select(contrast, starts_with("pract"))
```

The `pract_equiv` column is the proportion of the posterior that is within `[-size, size]`. This large value indicates that, for our effect size, there is an overwhelming probability that the two models are practically the same. 

The same process could be used to compare the random forest model to one or both of the linear regressions that were resampled. In fact, when `perf_mod()` is used with a workflow set, the `autoplot()` method can show the `pract_equiv`  results that compare each workflow to the current best (the random forest model, in this case). 

```{r compare-rope-plot, eval=FALSE}
autoplot(rsq_anova, type = "ROPE", size = 0.02)
```

```{r credible-intervals, ref.label = "compare-rope-plot"}
#| echo = FALSE,
#| fig.cap = "Credible intervals derived from the model posterior distributions.",
#| fig.alt = "Credible intervals derived from the model posterior distributions. Random forest shows the best results with no overlap with the other credible intervals. "
```

Figure \@ref(fig:credible-intervals) shows us that none of the linear models come close to the random forest model when a 2% practical effect size is used. 

### The effect of the amount of resampling {-}

How does the number of resamples affect this analysis? More resamples increases the precision of the overall resampling estimate; that precision propagates to this type of analysis. For illustration, additional resamples were added using repeated cross-validation. How did the posterior distribution change? Figure \@ref(fig:intervals-over-replicates) shows the 90% credible intervals with up to 100 resamples (generated from 10 repeats of 10-fold cross-validation). 

```{r compare-cred-int, eval = FALSE}
# calculations in extras/ames_posterior_intervals.R
ggplot(intervals,
       aes(x = resamples, y = mean)) +
  geom_path() +
  geom_ribbon(aes(ymin = lower, ymax = upper), fill = "red", alpha = .1) +
  labs(x = "Number of Resamples (repeated 10-fold cross-validation)")
```

```{r intervals-over-replicates}
#| fig.height = 3, 
#| echo = FALSE,
#| fig.cap = "Probability of practical equivalence to the random forest model.",
#| fig.alt = "The probability of practical equivalence to the random forest model."

y_lab <- expression(Mean ~ difference ~ "in" ~ R^2)

ggplot(intervals,
       aes(x = resamples, y = mean)) +
  geom_path() +
  geom_ribbon(aes(ymin = lower, ymax = upper), fill = "red", alpha = .1) +
  labs(y = y_lab,
       x = "Number of Resamples (repeated 10-fold cross-validation)")
```

The width of the intervals decreases as more resamples are added. Clearly, going from ten resamples to thirty has a larger impact than going from eighty to 100. There are diminishing returns for using a "large" number of resamples ("large" will be different for different data sets). 

## Chapter summary {#compare-summary}

This chapter describes formal statistical methods for testing differences in performance between models. We demonstrated the within-resample effect, where results for the same resample tend to be similar; this aspect of resampled summary statistics requires appropriate analysis in order for valid model comparisons. Further, although statistical significance and practical significance are both important concepts for model comparisons, they are different. 

<|MERGE_RESOLUTION|>--- conflicted
+++ resolved
@@ -136,16 +136,9 @@
 ```{r compare-rsq-plot, eval=FALSE}
 rsq_indiv_estimates %>% 
   mutate(wflow_id = reorder(wflow_id, .estimate)) %>% 
-<<<<<<< HEAD
   ggplot(aes(x = wflow_id, y = .estimate, group = id, col = id, lty = id)) + 
   geom_line(alpha = .8, lwd = 1.25) + 
-  theme(legend.position = "none") + 
-  labs(x = NULL, y = expression(paste(R^2, "statistics")))
-=======
-  ggplot(aes(x = wflow_id, y = .estimate, group = id, col = id)) + 
-  geom_line(alpha = .5, lwd = 1.25) + 
-  theme(legend.position = "none")
->>>>>>> 14ec16d3
+  theme(legend.position = "none") +  
 ```
 
 ```{r rsquared-resamples}
