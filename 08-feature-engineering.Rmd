```{r engineering-setup, include = FALSE}
knitr::opts_chunk$set(fig.path = "figures/")
library(tidymodels)

tidymodels_prefer()

val_list <- function(x) {
  x <- format(table(x), big.mark = ",")
  x <- paste0("`", names(x), "` ($n = ", unname(x), "$)")
  knitr::combine_words(x)
}

source("ames_snippets.R")

lm_wflow <- 
  lm_wflow %>% 
  remove_formula() %>% 
  add_variables(outcome = Sale_Price, predictors = c(Longitude, Latitude))
```

# Feature Engineering with recipes {#recipes}

Feature engineering entails reformatting predictor values to make them easier for a model to use effectively. This includes transformations and encodings of the data to best represent their important characteristics. Imagine that you have two predictors in a data set that can be more effectively represented in your model as a ratio; creating a new predictor from the ratio of the original two is a simple example of feature engineering. 

Take the location of a house in Ames as a more involved example. There are a variety of ways that this spatial information can be exposed to a model, including neighborhood (a qualitative measure), longitude/latitude, distance to the nearest school or Iowa State University, and so on. When choosing how to encode these data in modeling, we might choose an option we believe is most associated with the outcome. The original format of the data, for example numeric (e.g., distance) versus categorical (e.g., neighborhood), is also a driving factor in feature engineering choices. 

Other examples of preprocessing to build better features for modeling include: 

 * Correlation between predictors can be reduced via feature extraction or the removal of some predictors. 
 
 * When some predictors have missing values, they can be imputed using a sub-model.
 
 * Models that use variance-type measures may benefit from coercing the distribution of some skewed predictors to be symmetric by estimating a transformation. 

Feature engineering and data preprocessing can also involve reformatting that may be required by the model. Some models use geometric distance metrics and, consequently, numeric predictors should be centered and scaled so that they are all in the same units. Otherwise, the distance values would be biased by the scale of each column. 

:::rmdnote
Different models have different preprocessing requirements and some, such as tree-based models, require very little preprocessing at all. Appendix \@ref(pre-proc-table) contains a small table of recommended preprocessing techniques for different models. 
:::

In this chapter, we introduce the [`r pkg(recipes)`](https://recipes.tidymodels.org/) package that you can use to combine different feature engineering and preprocessing tasks into a single object and then apply these transformations to different data sets. The `r pkg(recipes)` package is, like `r pkg(parsnip)` for models, one of the core tidymodels packages.

This chapter uses the Ames housing data and the R objects created in the book so far, as summarized at the end of Chapter \@ref(workflows).

## A Simple `recipe()` for the Ames Housing Data 

In this section, we will focus on a small subset of the predictors available in the Ames housing data: 

 * The neighborhood (qualitative, with `r length(levels(ames_train$Neighborhood))` neighborhoods in the training set)

 * The gross above-grade living area (continuous, named `Gr_Liv_Area`)

 * The year built (`Year_Built`)

 * The type of building (`Bldg_Type` with values `r val_list(ames_train$Bldg_Type)`)

Suppose that an initial ordinary linear regression model were fit to these data. Recalling that, in Chapter \@ref(ames), the sale prices were pre-logged, a standard call to `lm()` might look like:

```{r engineering-ames-simple-formula, eval = FALSE}
lm(Sale_Price ~ Neighborhood + log10(Gr_Liv_Area) + Year_Built + Bldg_Type, data = ames)
```

When this function is executed, the data are converted from a data frame to a numeric _design matrix_ (also called a _model matrix_) and then the least squares method is used to estimate parameters. In Chapter \@ref(base-r) we listed the multiple purposes of the R model formula; let's focus only on the data manipulation aspects for now. What the formula above does can be decomposed into a series of steps:

1. Sale price is defined as the outcome while neighborhood, gross living area, the year built, and building type variables are all defined as predictors. 

1. A log transformation is applied to the gross living area predictor. 

1. The neighborhood and building type columns are converted from a non-numeric format to a numeric format (since least squares requires numeric predictors). 

As mentioned in Chapter \@ref(base-r), the formula method will apply these data manipulations to any data, including new data, that are passed to the `predict()` function. 

A recipe is also an object that defines a series of steps for data processing. Unlike the formula method inside a modeling function, the recipe defines the steps via `step_*()` functions without immediately executing them; it is only a specification of what should be done. Here is a recipe equivalent to the formula above that builds on the code summary at the end of Chapter \@ref(splitting):

```{r engineering-ames-simple-recipe}
library(tidymodels) # Includes the recipes package
tidymodels_prefer()

simple_ames <- 
  recipe(Sale_Price ~ Neighborhood + Gr_Liv_Area + Year_Built + Bldg_Type,
         data = ames_train) %>%
  step_log(Gr_Liv_Area, base = 10) %>% 
  step_dummy(all_nominal_predictors())
simple_ames
```

Let's break this down: 

1. The call to `recipe()` with a formula tells the recipe the _roles_ of the "ingredients" or variables (e.g., predictor, outcome). It only uses the data `ames_train` to determine the data types for the columns. 

1. `step_log()` declares that `Gr_Liv_Area` should be log transformed. 

<<<<<<< HEAD
1. `step_dummy()` is used to specify which variables should be converted from a qualitative format to a quantitative format, in this case, using dummy or indicator variables. An indicator or dummy variable is a binary numeric variable (a column of ones and zeroes) that encodes qualitative information; we will dig deeper into these kinds of variables later in this chapter. 
=======
1. `step_dummy()` specifies which variables should be converted from a qualitative format to a quantitative format, in this case, using dummy or indicator variables. An indicator or dummy variable is a binary numeric variable (a column of ones and zeroes) that encodes qualitative information; we will dig deeper into these kinds of variables in Section \@ref(dummies). 
>>>>>>> 59ac57b5

The function `all_nominal_predictors()` captures the names of any predictor columns that are currently factor or character (i.e., nominal) in nature. This is a `r pkg(dplyr)`-like selector function similar to `starts_with()` or `matches()` but that can only be used inside of a recipe. 

:::rmdnote
Other selectors specific to the `r pkg(recipes)` package are: `all_numeric_predictors()`, `all_numeric()`, `all_predictors()`, and `all_outcomes()`. As with `r pkg(dplyr)`, one or more unquoted expressions, separated by commas, can be used to select which columns are affected by each step.
:::

What is the advantage to using a recipe, over a formula or raw predictors? There are a few, including:

 * These computations can be recycled across models since they are not tightly coupled to the modeling function. 
 
 * A recipe enables a broader set of data processing choices than formulas can offer. 
 
 * The syntax can be very compact. For example, `all_nominal_predictors()` can be used to capture many variables for specific types of processing while a formula would require each to be explicitly listed. 
 
 * All data processing can be captured in a single R object instead of in scripts that are repeated, or even spread across different files.  
 
 

## Using Recipes

As we discussed in Chapter \@ref(workflows), preprocessing choices and feature engineering should typically be considered part of a modeling workflow, not a separate task. The `r pkg(workflows)` package contains high level functions to handle different types of preprocessors. Our previous workflow (`lm_wflow`) used a simple set of `r pkg(dplyr)` selectors. To improve on that approach with more complex feature engineering, let's use the `simple_ames` recipe to preprocess data for modeling.

This object can be attached to the workflow:

```{r workflows-fail, error = TRUE}
lm_wflow %>% 
  add_recipe(simple_ames)
```

That did not work! We can have only one preprocessing method at a time, so we need to remove the existing preprocessor before adding the recipe. 

```{r workflows-add-recipe}
lm_wflow <- 
  lm_wflow %>% 
  remove_variables() %>% 
  add_recipe(simple_ames)
lm_wflow
```

Let's estimate both the recipe and model using a simple call to `fit()`: 

```{r workflows-recipe-fit}
lm_fit <- fit(lm_wflow, ames_train)
```

The `predict()` method applies the same preprocessing that was used on the training set to the new data before passing them along to the model's `predict()` method: 

```{r workflows-recipe-pred, message = FALSE, warning = FALSE}
predict(lm_fit, ames_test %>% slice(1:3))
```

If we need the bare model object or recipe, there are `extract_*` functions that can retrieve them: 

```{r workflows-pull}
# Get the recipe after it has been estimated:
lm_fit %>% 
  extract_recipe(estimated = TRUE)

# To tidy the model fit: 
lm_fit %>% 
  # This returns the parsnip object:
  extract_fit_parsnip() %>% 
  # Now tidy the linear model object:
  tidy() %>% 
  slice(1:5)
```

:::rmdnote
<<<<<<< HEAD
There are tools for using (and debugging) recipes outside of workflow objects. These are described in Chapter \@ref(dimensionality). 
=======
Tools for using (and debugging) recipes outside of workflow objects are described in Section \@ref(recipe-functions). 
>>>>>>> 59ac57b5
:::

## How Data Are Used by the `recipe()`

Data are passed to recipes at different stages. 

First, when calling `recipe(..., data)`, the data set is used to determine the data types of each column so that selectors such as `all_numeric()` or `all_numeric_predictors()` can be used. 

Second, when preparing the data using `fit(workflow, data)`, the training data are used for all estimation operations including a recipe that may be part of the `workflow`, from determining factor levels to computing PCA components and everything in between. 

:::rmdwarning
All preprocessing and feature engineering steps use *only* the training data. Otherwise, information leakage can negatively impact the model's performance when used with new data. 
:::

Finally, when using `predict(workflow, new_data)`, no model or preprocessor parameters like those from recipes are re-estimated using the values in `new_data`. Take centering and scaling using `step_normalize()` as an example. Using this step, the means and standard deviations from the appropriate columns are determined from the training set; new samples at prediction time are standardized using these values from training when `predict()` is invoked. 


## Examples of Recipe Steps {#example-steps}

Before proceeding, let's take an extended tour of the capabilities of `r pkg(recipes)` and explore some of the most important `step_*()` functions. These recipe step functions each specify a specific possible step in a feature engineering process, and different recipe steps can have different effects on columns of data.

### Encoding qualitative data in a numeric format  {#dummies}

One of the most common feature engineering tasks is transforming nominal or qualitative data (factors or characters) so that they can be encoded or represented numerically. Sometimes we can alter the factor levels of a qualitative column in helpful ways prior to such a transformation. For example, `step_unknown()` can be used to change missing values to a dedicated factor level. Similarly, if we anticipate that a new factor level may be encountered in future data, `step_novel()` can allot a new level for this purpose. 

Additionally, `step_other()` can be used to analyze the frequencies of the factor levels in the training set and convert infrequently occurring values to a catch-all level of "other," with a threshold that can be specified. A good example is the `Neighborhood` predictor in our data, shown in Figure \@ref(fig:ames-neighborhoods).

```{r ames-neighborhoods, echo = FALSE}
#| fig.cap = "Frequencies of neighborhoods in the Ames training set",
#| fig.alt = "A bar chart of the frequencies of neighborhoods in the Ames training set. The most homes are in North Ames while the Greens, Green Hills, and Landmark neighborhood have very few instances."
ggplot(ames_train, aes(y = Neighborhood)) + 
  geom_bar() + 
  labs(y = NULL)
```

Here we see that two neighborhoods have less than five properties in the training data (Landmark and Green Hills); in this case, no houses at all in the Landmark neighborhood were included in the training set. For some models, it may be problematic to have dummy variables with a single nonzero entry in the column. At a minimum, it is highly improbable that these features would be important to a model. If we add `step_other(Neighborhood, threshold = 0.01)` to our recipe, the bottom 1% of the neighborhoods will be lumped into a new level called "other." In this training set, this will catch `r xfun::numbers_to_words(sum(table(ames_train$Neighborhood)/nrow(ames_train) <= .01))` neighborhoods.  

For the Ames data, we can amend the recipe to use:

```{r engineering-ames-recipe-other}
simple_ames <- 
  recipe(Sale_Price ~ Neighborhood + Gr_Liv_Area + Year_Built + Bldg_Type,
         data = ames_train) %>%
  step_log(Gr_Liv_Area, base = 10) %>% 
  step_other(Neighborhood, threshold = 0.01) %>% 
  step_dummy(all_nominal_predictors())
```

:::rmdnote
Many, but not all, underlying model calculations require predictor values to be encoded as numbers. Notable exceptions include tree-based models, rule-based models, and naive Bayes models. 
:::

The most common method for converting a factor predictor to a numeric format is to create dummy or indicator variables. Let's take the predictor in the Ames data for the building type, which is a factor variable with five levels (see Table \@ref(tab:dummy-vars)). For dummy variables, the single `Bldg_Type` column would be replaced with four numeric columns whose values are either zero or one. These binary variables represent specific factor level values. In R, the convention is to exclude a column for the first factor level (`OneFam`, in this case). The `Bldg_Type` column would be replaced with a column called `TwoFmCon` that is one when the row has that value and zero otherwise. Three other columns are similarly created: 

```{r engineering-all-dummies, echo = FALSE, results = 'asis'}
show_rows <- 
  ames_train %>% 
  mutate(.row = row_number()) %>% 
  group_by(Bldg_Type) %>% dplyr::select(Bldg_Type, .row) %>% 
  slice(1) %>% 
  pull(.row)
recipe(~Bldg_Type, data = ames_train) %>% 
  step_mutate(`Raw Data` = Bldg_Type) %>% 
  step_dummy(Bldg_Type, naming = function(var, lvl, ordinal = FALSE, sep = "_") lvl) %>% 
  prep() %>% 
  bake(ames_train) %>% 
  slice(show_rows) %>% 
  arrange(`Raw Data`) %>% 
<<<<<<< HEAD
  knitr::kable(
    caption = 'Illustration of binary encodings (i.e., "dummy variables") for a qualitative predictor.',
=======
  kable(
    caption = 'Illustration of binary encodings (i.e., dummy variables) for a qualitative predictor.',
>>>>>>> 59ac57b5
    label = "dummy-vars"
  )
```


Why not all five? The most basic reason is simplicity; if you know the value for these four columns, you can determine the last value because these are mutually exclusive categories. More technically, the classical justification is that a number of models, including ordinary linear regression, have numerical issues when there are linear dependencies between columns. If all five building type indicator columns are included, they would add up to the intercept column (if there is one). This would cause an issue, or perhaps an outright error, in the underlying matrix algebra.  

The full set of encodings can be used for some models. This is traditionally called the one-hot encoding and can be achieved using the `one_hot` argument of `step_dummy()`. 

One helpful feature of `step_dummy()` is that there is more control over how the resulting dummy variables are named. In base R, dummy variable names mash the variable name with the level, resulting in names like `NeighborhoodVeenker`. Recipes, by default, use an underscore as the separator between the name and level (e.g., `Neighborhood_Veenker`) and there is an option to use custom formatting for the names. The default naming convention in `r pkg(recipes)` makes it easier to capture those new columns in future steps using a selector, such as `starts_with("Neighborhood_")`. 

Traditional dummy variables require that all of the possible categories be known to create a full set of numeric features. There are other methods for doing this transformation to a numeric format. _Feature hashing_ methods only consider the value of the category to assign it to a predefined pool of dummy variables. _Effect_ or _likelihood encodings_ replace the original data with a single numeric column that measures the _effect_ of those data. Both feature hashing and effect encoding can seamlessly handle situations where a novel factor level is encountered in the data. Chapter \@ref(categorical) explores these and other methods for encoding categorical data, beyond straightforward dummy or indicator variables.

:::rmdnote
Different recipe steps behave differently when applied to variables in the data. For example, `step_log()` modifies a column in place without changing the name. Other steps, such as `step_dummy()`, eliminate the original data column and replace it with one or more columns with different names. The effect of a recipe step depends on the type of feature engineering transformation being done. 
:::

### Interaction terms

Interaction effects involve two or more predictors. Such an effect occurs when one predictor has an effect on the outcome that is contingent on one or more other predictors. For example, if you were trying to predict how much traffic there will be during your commute, two potential predictors could be the specific time of day you commute and the weather. However, the relationship between the amount of traffic and bad weather is different for different times of day. In this case, you could add an interaction term between the two predictors to the model along with the original two predictors (which are called the main effects). Numerically, an interaction term between predictors is encoded as their product. Interactions are defined in terms of their effect on the outcome and can be combinations of different types of data (e.g., numeric, categorical, etc). [Chapter 7](https://bookdown.org/max/FES/detecting-interaction-effects.html) of @fes discusses interactions and how to detect them in greater detail. 

After exploring the Ames training set, we might find that the regression slopes for the gross living area differ for different building types, as shown in Figure \@ref(fig:building-type-interactions).

```{r engineering-ames-feature-plots, eval=FALSE}
ggplot(ames_train, aes(x = Gr_Liv_Area, y = 10^Sale_Price)) + 
  geom_point(alpha = .2) + 
  facet_wrap(~ Bldg_Type) + 
  geom_smooth(method = lm, formula = y ~ x, se = FALSE, color = "lightblue") + 
  scale_x_log10() + 
  scale_y_log10() + 
  labs(x = "Gross Living Area", y = "Sale Price (USD)")
```

```{r building-type-interactions, ref.label = "engineering-ames-feature-plots"}
#| echo = FALSE,
#| fig.cap = "Gross living area (in log-10 units) versus sale price (also in log-10 units) for five different building types",
#| fig.alt = "Scatter plots of gross living area (in log-10 units) versus sale price (also in log-10 units) for five different building types. All trends are linear but appear to have different slopes and intercepts for the different building types."
```

How are interactions specified in a recipe? A base R formula would take an interaction using a `:`, so we would use:

```r
Sale_Price ~ Neighborhood + log10(Gr_Liv_Area) + Bldg_Type + 
  log10(Gr_Liv_Area):Bldg_Type
# or
Sale_Price ~ Neighborhood + log10(Gr_Liv_Area) * Bldg_Type 
```

where `*` expands those columns to the main effects and interaction term. Again, the formula method does many things simultaneously and understands that a factor variable (such as `Bldg_Type`) should be expanded into dummy variables first and that the interaction should involve all of the resulting binary columns. 

Recipes are more explicit and sequential, and they give you more control. With the current recipe, `step_dummy()` has already created dummy variables. How would we combine these for an interaction? The additional step would look like `step_interact(~ interaction terms)` where the terms on the right-hand side of the tilde are the interactions. These can include selectors, so it would be appropriate to use:

```{r engineering-ames-interact-recipe}
simple_ames <- 
  recipe(Sale_Price ~ Neighborhood + Gr_Liv_Area + Year_Built + Bldg_Type,
         data = ames_train) %>%
  step_log(Gr_Liv_Area, base = 10) %>% 
  step_other(Neighborhood, threshold = 0.01) %>% 
  step_dummy(all_nominal_predictors()) %>% 
  # Gr_Liv_Area is on the log scale from a previous step
  step_interact( ~ Gr_Liv_Area:starts_with("Bldg_Type_") )
```

Additional interactions can be specified in this formula by separating them by `+`. Also note that the recipe will only use interactions between different variables; if the formula uses `var_1:var_1`, this term will be ignored. 

Suppose that, in a recipe, we had not yet made dummy variables for building types. It would be inappropriate to include a factor column in this step, such as:

```r
 step_interact( ~ Gr_Liv_Area:Bldg_Type )
```

This is telling the underlying (base R) code used by `step_interact()` to make dummy variables and then form the interactions. In fact, if this occurs, a warning states that this might generate unexpected results.

```{block, type = "rmdwarning"}
This behavior gives you more control, but it is different from R's standard model formula. 
```

As with naming dummy variables, `r pkg(recipes)` provides more coherent names for interaction terms. In this case, the interaction is named `Gr_Liv_Area_x_Bldg_Type_Duplex` instead of  `Gr_Liv_Area:Bldg_TypeDuplex` (which is not a valid column name for a data frame).


:::rmdnote
_Remember that order matters_.  The gross living area is log transformed prior to the interaction term. Subsequent interactions with this variable will also use the log scale. 
:::


### Spline functions

When a predictor has a nonlinear relationship with the outcome, some types of predictive models can adaptively approximate this relationship during training. However, simpler is usually better and it is not uncommon to try to use a simple model, such as a linear fit, and add in specific nonlinear features for predictors that may need them, such as longitude and latitude for the Ames housing data. One common method for doing this is to use _spline_ functions to represent the data. Splines replace the existing numeric predictor with a set of columns that allow a model to emulate a flexible, nonlinear relationship. As more spline terms are added to the data, the capacity to nonlinearly represent the relationship increases. Unfortunately, it may also increase the likelihood of picking up on data trends that occur by chance (i.e., overfitting). 

If you have ever used `geom_smooth()` within a `ggplot`, you have probably used a spline representation of the data. For example, each panel in Figure \@ref(fig:ames-latitude-splines) uses a different number of smooth splines for the latitude predictor:

```{r engineering-ames-splines, eval=FALSE}
library(patchwork)
library(splines)

plot_smoother <- function(deg_free) {
  ggplot(ames_train, aes(x = Latitude, y = 10^Sale_Price)) + 
    geom_point(alpha = .2) + 
    scale_y_log10() +
    geom_smooth(
      method = lm,
      formula = y ~ ns(x, df = deg_free),
      color = "lightblue",
      se = FALSE
    ) +
    labs(title = paste(deg_free, "Spline Terms"),
         y = "Sale Price (USD)")
}

( plot_smoother(2) + plot_smoother(5) ) / ( plot_smoother(20) + plot_smoother(100) )
```

```{r ames-latitude-splines, ref.label = "engineering-ames-splines"}
#| echo = FALSE,
#| fig.cap = "Sale price versus latitude, with trend lines using natural splines with different degrees of freedom",
#| fig.alt = "Scatter plots of sale price versus latitude with trend lines using natural splines with different degrees of freedom. As the degrees of freedom increase, the lines are more responsive to trends in the data but begin to become excessively complex with 100 spline terms."
```

The `ns()` function in the `r pkg(splines)` package generates feature columns using functions called _natural splines_.

Some panels in Figure \@ref(fig:ames-latitude-splines) clearly fit poorly; two terms _underfit_ the data while 100 terms _overfit_. The panels with five and twenty terms seem like reasonably smooth fits that catch the main patterns of the data. This indicates that the proper amount of "nonlinear-ness" matters. The number of spline terms could then be considered a _tuning parameter_ for this model. These types of parameters are explored in Chapter \@ref(tuning). 

In `r pkg(recipes)`, multiple steps can create these types of terms. To add a natural spline representation for this predictor:

```{r engineering-spline-rec, eval = FALSE}
recipe(Sale_Price ~ Neighborhood + Gr_Liv_Area + Year_Built + Bldg_Type + Latitude,
         data = ames_train) %>%
  step_log(Gr_Liv_Area, base = 10) %>% 
  step_other(Neighborhood, threshold = 0.01) %>% 
  step_dummy(all_nominal_predictors()) %>% 
  step_interact( ~ Gr_Liv_Area:starts_with("Bldg_Type_") ) %>% 
  step_ns(Latitude, deg_free = 20)
```

The user would need to determine if both neighborhood and latitude should be in the model since they both represent the same underlying data in different ways.

### Feature extraction

Another common method for representing multiple features at once is called _feature extraction_. Most of these techniques create new features from the predictors that capture the information in the broader set as a whole. For example, principal component analysis (PCA) tries to extract as much of the original information in the predictor set as possible using a smaller number of features. PCA is a linear extraction method, meaning that each new feature is a linear combination of the original predictors. One nice aspect of PCA is that each of the new features, called the principal components or PCA scores, are uncorrelated with one another. Because of this, PCA can be very effective at reducing the correlation between predictors. Note that PCA is only aware of the predictors; the new PCA features might not be associated with the outcome. 

In the Ames data, several predictors measure size of the property, such as the total basement size (`Total_Bsmt_SF`), size of the first floor (`First_Flr_SF`), the gross living area (`Gr_Liv_Area`), and so on. PCA might be an option to represent these potentially redundant variables as a smaller feature set. Apart from the gross living area, these predictors have the suffix `SF` in their names (for square feet) so a recipe step for PCA might look like:

```r
  # Use a regular expression to capture house size predictors: 
  step_pca(matches("(SF$)|(Gr_Liv)"))
``` 

Note that all of these columns are measured in square feet. PCA assumes that all of the predictors are on the same scale. That's true in this case, but often this step can be preceded by `step_normalize()`, which will center and scale each column. 

There are existing recipe steps for other extraction methods, such as: independent component analysis (ICA), non-negative matrix factorization (NNMF), multidimensional scaling (MDS), uniform manifold approximation and projection (UMAP), and others. 

### Row sampling steps

Recipe steps can affect the rows of a data set as well. For example, _subsampling_ techniques for class imbalances change the class proportions in the data being given to the model; these techniques often don't improve overall performance but can generate better behaved distributions of the predicted class probabilities. These are approaches to try when subsampling your data with class imbalance:

 * _Downsampling_ the data keeps the minority class and takes a random sample of the majority class so that class frequencies are balanced. 

 * _Upsampling_ replicates samples from the minority class to balance the classes. Some techniques do this by synthesizing new samples that resemble the minority class data while other methods simply add the same minority samples repeatedly. 

 * _Hybrid methods_ do a combination of both. 

The [`r pkg(themis)`](https://themis.tidymodels.org/) package has recipe steps that can be used to address class imbalance via subsampling. For simple downsampling, we would use:

```r
  step_downsample(outcome_column_name)
```

:::rmdwarning
Only the training set should be affected by these techniques. The test set or other holdout samples should be left as-is when processed using the recipe. For this reason, all of the subsampling steps default the `skip` argument to have a value of `TRUE`.
:::

Other step functions are row-based as well: `step_filter()`, `step_sample()`, `step_slice()`, and `step_arrange()`. In almost all uses of these steps, the `skip` argument should be set to `TRUE`. 

### General transformations

Mirroring the original `r pkg(dplyr)` operation, `step_mutate()` can be used to conduct a variety of basic operations to the data. It is best used for straightforward transformations like computing a ratio of two variables, such as `Bedroom_AbvGr / Full_Bath`, the ratio of bedrooms to bathrooms for the Ames housing data.

:::rmdwarning
When using this flexible step, use extra care to avoid data leakage in your preprocessing. Consider, for example, the transformation `x = w > mean(w)`. When applied to new data or testing data, this transformation would use the mean of `w` from the _new_ data, not the mean of `w` from the training data.
:::


### Natural language processing

Recipes can also handle data that are not in the traditional structure where the columns are features. For example, the [`r pkg(textrecipes)`](https://textrecipes.tidymodels.org/) package can apply natural language processing methods to the data. The input column is typically a string of text, and different steps can be used to tokenize the data (e.g., split the text into separate words), filter out tokens, and create new features appropriate for modeling. 


## Skipping Steps for New Data {#skip-equals-true}

The sale price data are already log-transformed in the `ames` data frame. Why not use:

```r
 step_log(Sale_Price, base = 10)
```

This will cause a failure when the recipe is applied to new properties with an unknown sale price. Since price is what we are trying to predict, there probably won't be a column in the data for this variable. In fact, to avoid information leakage, many tidymodels packages isolate the data being used when making any predictions. This means that the training set and any outcome columns are not available for use at prediction time. 

:::rmdnote
For simple transformations of the outcome column(s), we strongly suggest that those operations be _conducted outside of the recipe_.
:::

However, there are other circumstances where this is not an adequate solution. For example, in classification models where there is a severe class imbalance, it is common to conduct _subsampling_ of the data that are given to the modeling function. For example, suppose that there were two classes and a 10% event rate. A simple, albeit controversial, approach would be to _downsample_ the data so that the model is provided with all of the events and a random 10% of the nonevent samples. 

The problem is that the same subsampling process should not be applied to the data being predicted. As a result, when using a recipe, we need a mechanism to ensure that some operations are applied only to the data that are given to the model. Each step function has an option called `skip` that, when set to `TRUE`, will be ignored by the `predict()` function. In this way, you can isolate the steps that affect the modeling data without causing errors when applied to new samples. However, all steps are applied when using `fit()`. 

```{r engineering-skips, include = FALSE}
library(recipes)
library(themis)

preps <- as.character(methods("prep"))
steps <- gsub("prep\\.", "", preps)
steps <- grep("^step", steps, value = TRUE)

skip <- rep(rlang::na_lgl, length(steps))
for (i in seq_along(skip)) {
  x_code <- try(getFromNamespace(steps[i], "recipes"), silent = TRUE)
  if (inherits(x_code, "try-error")) {
    x_code <- try(getFromNamespace(steps[i], "themis"), silent = TRUE)
  }
  if (!inherits(x_code, "try-error")) {
    skip[i] <- formals(x_code)$skip
  }
}

skip_list <- paste0("`", steps[skip], "()`")
```

At the time of this writing, the step functions in the `r pkg(recipes)` and `r pkg(themis)` packages that are only applied to the training data are: `r knitr::combine_words(skip_list)`.


## Tidy a `recipe()`

In Chapter \@ref(base-r), we introduced the `tidy()` verb for statistical objects. There is also a `tidy()` method for recipes, as well as individual recipe steps. Before proceeding, let's create an extended recipe for the Ames data using some of the new steps we've discussed in this chapter: 

```{r engineering-lm-extended-recipe}
ames_rec <- 
  recipe(Sale_Price ~ Neighborhood + Gr_Liv_Area + Year_Built + Bldg_Type + 
           Latitude + Longitude, data = ames_train) %>%
  step_log(Gr_Liv_Area, base = 10) %>% 
  step_other(Neighborhood, threshold = 0.01) %>% 
  step_dummy(all_nominal_predictors()) %>% 
  step_interact( ~ Gr_Liv_Area:starts_with("Bldg_Type_") ) %>% 
  step_ns(Latitude, Longitude, deg_free = 20)
```

The `tidy()` method, when called with the recipe object, gives a summary of the recipe steps:

```{r engineering-ames-tidy-rec}
tidy(ames_rec)
```

This result can be helpful for identifying individual steps, perhaps to then be able to execute the `tidy()` method on one specific steps.  

We can specify the `id` argument in any step function call; otherwise it is generated using a random suffix. Setting this value can be helpful if the same type of step is added to the recipe more than once. Let's specify the `id` ahead of time for `step_other()`, since we'll want to `tidy()` it:

```{r engineering-lm-recipe-id}
ames_rec <- 
  recipe(Sale_Price ~ Neighborhood + Gr_Liv_Area + Year_Built + Bldg_Type + 
           Latitude + Longitude, data = ames_train) %>%
  step_log(Gr_Liv_Area, base = 10) %>% 
  step_other(Neighborhood, threshold = 0.01, id = "my_id") %>% 
  step_dummy(all_nominal_predictors()) %>% 
  step_interact( ~ Gr_Liv_Area:starts_with("Bldg_Type_") ) %>% 
  step_ns(Latitude, Longitude, deg_free = 20)
```

We'll refit the workflow with this new recipe:

```{r engineering-lm-extended-recipe-fit}
lm_wflow <- 
  workflow() %>% 
  add_model(lm_model) %>% 
  add_recipe(ames_rec)

lm_fit <- fit(lm_wflow, ames_train)
```

The `tidy()` method can be called again along with the `id` identifier we specified to get our results for applying `step_other()`:

```{r engineering-lm-tidy-other}
estimated_recipe <- 
  lm_fit %>% 
  extract_recipe(estimated = TRUE)

tidy(estimated_recipe, id = "my_id")
```

The `tidy()` results we see here for using `step_other()` show which factor levels were retained, i.e., not added to the new "other" category. 

The `tidy()` method can be called with the `number` identifier as well, if we know which step in the recipe we need:

```{r engineering-ames-tidy-other}
tidy(estimated_recipe, number = 2)
```

Each `tidy()` method returns the relevant information about that step. For example, the `tidy()` method for `step_dummy()` returns a column with the variables that were converted to dummy variables and another column with all of the known levels for each column. 

## Column Roles

When a formula is used with the initial call to `recipe()` it assigns _roles_ to each of the columns, depending on which side of the tilde they are on. Those roles are either `"predictor"` or `"outcome"`. However, other roles can be assigned as needed. 

For example, in our Ames data set, the original raw data contained a column for address.^[Our version of these data does not contain that column.] It may be useful to keep that column in the data so that, after predictions are made, problematic results can be investigated in detail. In other words, the column could be important even when it isn't a predictor or outcome. 

To solve this, the `add_role()`, `remove_role()`, and `update_role()` functions can be helpful. For example, for the house price data, the role of the street address column could be modified using:

```r
ames_rec %>% update_role(address, new_role = "street address")
```

After this change, the `address` column in the dataframe will no longer be a predictor but instead will be a `"street address"` according to the recipe. Any character string can be used as a role. Also, columns can have multiple roles (additional roles are added via `add_role()`) so that they can be selected under more than one context. 

This can be helpful when the data are _resampled_. It helps to keep the columns that are not involved with the model fit in the same data frame (rather than in an external vector). Resampling, described in Chapter \@ref(resampling), creates alternate versions of the data mostly by row subsampling. If the street address were in another column, additional subsampling would be required and might lead to more complex code and a higher likelihood of errors. 

Finally, all step functions have a `role` field that can assign roles to the results of the step. In many cases, columns affected by a step retain their existing role. For example, the `step_log()` calls to our `ames_rec` object affected the `Gr_Liv_Area` column. For that step, the default behavior is to keep the existing role for this column since no new column is created. As a counter-example, the step to produce splines defaults new columns to have a role of `"predictor"` since that is usually how spline columns are used in a model. Most steps have sensible defaults but, since the defaults can be different, be sure to check the documentation page to understand which role(s) will be assigned. 

## Chapter Summary {#recipes-summary}

In this chapter, you learned about using `r pkg(recipes)` for flexible feature engineering and data preprocessing, from creating dummy variables to handling class imbalance and more. Feature engineering is an important part of the modeling process where information leakage can easily occur and good practices must be adopted. Between the `r pkg(recipes)` package and other packages that extend recipes, there are over 100 available steps. All possible recipe steps are enumerated at [`tidymodels.org/find`](https://www.tidymodels.org/find/). The `r pkg(recipes)` framework provides a rich data manipulation environment for preprocessing and transforming data prior to modeling. 
Additionally, [`tidymodels.org/learn/develop/recipes/`](https://www.tidymodels.org/learn/develop/recipes/) shows how custom steps can be created.

Our work here has used recipes solely inside of a workflow object. For modeling, that is the recommended use because feature engineering should be estimated together with a model. However, for visualization and other activities, a workflow may not be appropriate; more recipe-specific functions may be required. Chapter \@ref(dimensionality) discusses lower-level APIs for fitting, using, and troubleshooting recipes. 

The code that we will use in later chapters is:

```{r engineering-summary, eval = FALSE}
library(tidymodels)
data(ames)
ames <- mutate(ames, Sale_Price = log10(Sale_Price))

set.seed(502)
ames_split <- initial_split(ames, prop = 0.80, strata = Sale_Price)
ames_train <- training(ames_split)
ames_test  <-  testing(ames_split)

ames_rec <- 
  recipe(Sale_Price ~ Neighborhood + Gr_Liv_Area + Year_Built + Bldg_Type + 
           Latitude + Longitude, data = ames_train) %>%
  step_log(Gr_Liv_Area, base = 10) %>% 
  step_other(Neighborhood, threshold = 0.01) %>% 
  step_dummy(all_nominal_predictors()) %>% 
  step_interact( ~ Gr_Liv_Area:starts_with("Bldg_Type_") ) %>% 
  step_ns(Latitude, Longitude, deg_free = 20)
  
lm_model <- linear_reg() %>% set_engine("lm")

lm_wflow <- 
  workflow() %>% 
  add_model(lm_model) %>% 
  add_recipe(ames_rec)

lm_fit <- fit(lm_wflow, ames_train)
```


```{r engineering-save, include = FALSE}
if(is_new_version(lm_fit, "RData/lm_fit.RData")) {
  save(lm_fit, file = "RData/lm_fit.RData", version = 2, compress = "xz")
}
```<|MERGE_RESOLUTION|>--- conflicted
+++ resolved
@@ -90,11 +90,7 @@
 
 1. `step_log()` declares that `Gr_Liv_Area` should be log transformed. 
 
-<<<<<<< HEAD
-1. `step_dummy()` is used to specify which variables should be converted from a qualitative format to a quantitative format, in this case, using dummy or indicator variables. An indicator or dummy variable is a binary numeric variable (a column of ones and zeroes) that encodes qualitative information; we will dig deeper into these kinds of variables later in this chapter. 
-=======
-1. `step_dummy()` specifies which variables should be converted from a qualitative format to a quantitative format, in this case, using dummy or indicator variables. An indicator or dummy variable is a binary numeric variable (a column of ones and zeroes) that encodes qualitative information; we will dig deeper into these kinds of variables in Section \@ref(dummies). 
->>>>>>> 59ac57b5
+1. `step_dummy()` specifies which variables should be converted from a qualitative format to a quantitative format, in this case, using dummy or indicator variables. An indicator or dummy variable is a binary numeric variable (a column of ones and zeroes) that encodes qualitative information; we will dig deeper into these kinds of variables later in this chapter. 
 
 The function `all_nominal_predictors()` captures the names of any predictor columns that are currently factor or character (i.e., nominal) in nature. This is a `r pkg(dplyr)`-like selector function similar to `starts_with()` or `matches()` but that can only be used inside of a recipe. 
 
@@ -164,11 +160,7 @@
 ```
 
 :::rmdnote
-<<<<<<< HEAD
-There are tools for using (and debugging) recipes outside of workflow objects. These are described in Chapter \@ref(dimensionality). 
-=======
-Tools for using (and debugging) recipes outside of workflow objects are described in Section \@ref(recipe-functions). 
->>>>>>> 59ac57b5
+Tools for using (and debugging) recipes outside of workflow objects are described in Chapter \@ref(dimensionality). 
 :::
 
 ## How Data Are Used by the `recipe()`
@@ -237,13 +229,8 @@
   bake(ames_train) %>% 
   slice(show_rows) %>% 
   arrange(`Raw Data`) %>% 
-<<<<<<< HEAD
   knitr::kable(
-    caption = 'Illustration of binary encodings (i.e., "dummy variables") for a qualitative predictor.',
-=======
-  kable(
     caption = 'Illustration of binary encodings (i.e., dummy variables) for a qualitative predictor.',
->>>>>>> 59ac57b5
     label = "dummy-vars"
   )
 ```
