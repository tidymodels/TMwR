```{r models-setup, include = FALSE}
knitr::opts_chunk$set(fig.path = "figures/")
library(tidymodels)
library(kknn)
library(tidyr)

tidymodels_prefer()

source("ames_snippets.R")
```

# Fitting Models with parsnip {#models}

The `r pkg(parsnip)` package, one of the R packages that are part of the `r pkg(tidymodels)` metapackage, provides a fluent and standardized interface for a variety of different models. In this chapter, we give some motivation for why a common interface is beneficial for understanding and building models in practice and show how to use the `r pkg(parsnip)` package. 

Specifically, we will focus on how to `fit()` and `predict()` directly with a `r pkg(parsnip)` object, which may be a good fit for some straightforward modeling problems. The next chapter illustrates a better approach for many modeling tasks by combining models and preprocessors together into something called a `workflow` object. 


## Create a Model

Once the data have been encoded in a format ready for a modeling algorithm, such as a numeric matrix, they can be used in the model building process.  

Suppose that a linear regression model was our initial choice. This is equivalent to specifying that the outcome data is numeric and that the predictors are related to the outcome in terms of simple slopes and intercepts: 

$$y_i = \beta_0 + \beta_1 x_{1i} + \ldots + \beta_p x_{pi}$$

There are a variety of methods that can be used to estimate the model parameters: 

* _Ordinary linear regression_ uses the traditional method of least squares to solve for the model parameters. 

* _Regularized linear regression_ adds a penalty to the least squares method to encourage simplicity by removing predictors and/or shrinking their coefficients towards zero. This can be executed using Bayesian or non-Bayesian techniques. 

In R, the `r pkg(stats)` package can be used for the first case. The syntax for linear regression using the function `lm()` is: 

```r
model <- lm(formula, data, ...)
```

where `...` symbolizes other options to pass to `lm()`. The function does _not_ have an `x`/`y` interface, where we might pass in our outcome as `y` and our predictors as `x`. 

To estimate with regularization, the second case, a Bayesian model can be fit using the `r pkg(rstanarm)` package: 

```r
model <- stan_glm(formula, data, family = "gaussian", ...)
```

In this case, the other options passed via `...` would include arguments for the _prior distributions_ of the parameters as well as specifics about the numerical aspects of the model. As with `lm()`, only the formula interface is available. 

A popular non-Bayesian approach to regularized regression is the `r pkg(glmnet)` model [@glmnet]. Its syntax is:

```r
model <- glmnet(x = matrix, y = vector, family = "gaussian", ...)
```

In this case, the predictor data must already be formatted into a numeric matrix; there is only an `x`/`y` method and no formula method. 

Note that these interfaces are heterogeneous in either how the data are passed to the model function or in terms of their arguments. The first issue is that, to fit models across different packages, the data must be formatted in different ways. `lm()` and `stan_glm()` only have formula interfaces while `glmnet()` does not. For other types of models, the interfaces may be even more disparate. For a person trying to do data analysis, these differences require the memorization of each package's syntax and can be very frustrating. 

For tidymodels, the approach to specifying a model is intended to be more unified: 

1. **Specify the _type_ of model based on its mathematical structure** (e.g., linear regression, random forest, _K_-nearest neighbors, etc). 

2. **Specify the _engine_ for fitting the model.** Most often this reflects the software package that should be used, like Stan or `r pkg(glmnet)`. These are models in their own right, and `r pkg(parsnip)` provides consistent interfaces by using these as engines for modeling.

3. **When required, declare the _mode_ of the model.** The mode reflects the type of prediction outcome. For numeric outcomes, the mode is _regression_; for qualitative outcomes, it is _classification_.^[Note that `r pkg(parsnip)` constrains the outcome column of a classification model to be encoded as a _factor_; using binary numeric values will result in an error.] If a model algorithm can only address one type of prediction outcome, such as linear regression, the mode is already set. 

These specifications are built _without referencing the data_. For example, for the three cases above: 

```{r models-lin-reg-spec}
library(tidymodels)
tidymodels_prefer()

linear_reg() %>% set_engine("lm")

linear_reg() %>% set_engine("glmnet") 

linear_reg() %>% set_engine("stan")
```


Once the details of the model have been specified, the model estimation can be done with either the `fit()` function (to use a formula) or the `fit_xy()` function (when your data are already pre-processed). The `r pkg(parsnip)` package allows the user to be indifferent to the interface of the underlying model; you can always use a formula even if the modeling package's function only has the `x`/`y` interface. 

The `translate()` function can provide details on how `r pkg(parsnip)` converts the user's code to the package's syntax: 

```{r models-lin-reg-trans}
linear_reg() %>% set_engine("lm") %>% translate()

linear_reg(penalty = 1) %>% set_engine("glmnet") %>% translate()

linear_reg() %>% set_engine("stan") %>% translate()
```

Note that `missing_arg()` is just a placeholder for the data that has yet to be provided. 

:::rmdnote
Note that we supplied a required `penalty` argument for the glmnet engine. Also, for the Stan and glmnet engines, the `family` argument was automatically added as a default. As will be shown below, this option can be changed.  
:::

Let's walk through how to predict the sale price of houses in the Ames data as a function of only longitude and latitude:[^fitxy]


```{r models-ames-geocodes}
lm_model <- 
  linear_reg() %>% 
  set_engine("lm")

lm_form_fit <- 
  lm_model %>% 
  # Recall that Sale_Price has been pre-logged
  fit(Sale_Price ~ Longitude + Latitude, data = ames_train)

lm_xy_fit <- 
  lm_model %>% 
  fit_xy(
    x = ames_train %>% select(Longitude, Latitude),
    y = ames_train %>% pull(Sale_Price)
  )

lm_form_fit
lm_xy_fit
```

<<<<<<< HEAD
:::rmdwarning
The differences between `fit()` and `fit_xy()` may not be obvious. 

When `fit()` is used with a model specification, this _almost always_ means that dummy variables will be created from qualitative predictors. If the underlying function requires a matrix (like glmnet), it will make them. However, if the underlying function uses a formula, `fit()` just passes the formula to that function. We estimate that 99% of modeling functions using formulas make dummy variables. The other 1% include tree-based methods that do not require purely numeric predictors.^[See Chapter \@ref(workflows) for more about using formulas in tidymodels.]
=======
[^fitxy]: What are the differences between `fit()` and `fit_xy()`? The `fit_xy()` function always passes the data as-is to the underlying model function. It will not create dummy/indicator variables before doing so. When `fit()` is used with a model specification, this _almost always_ means that dummy variables will be created from qualitative predictors. If the underlying function requires a matrix (like glmnet), it will make them. However, if the underlying function uses a formula, `fit()` just passes the formula to that function. We estimate that 99% of modeling functions using formulas make dummy variables. The other 1% include tree-based methods that do not require purely numeric predictors. See Section \@ref(workflow-encoding) for more about using formulas in tidymodels. 
>>>>>>> 8e746730


Not only does `r pkg(parsnip)` enable a consistent model interface for different packages, it also provides consistency in the _model arguments_. It is common for different functions which fit the same model to have different argument names. Random forest model functions are a good example. Three commonly used arguments are the number of trees in the ensemble, the number of predictors to randomly sample with each split within a tree, and the number of data points required to make a split. For three different R packages implementing this algorithm, those arguments are shown in Table \@ref(tab:rand-forest-args).

```{r, models-rf-arg-names, echo = FALSE, results = "asis"}
arg_info <- 
  tribble(
    ~ `Argument Type`, ~parsnip,
    "# trees", "trees",
    "# sampled predictors", "mtry",
    "# data points to split", "min_n"
  )

arg_info <-
  get_from_env("rand_forest_args") %>% 
  select(engine, parsnip, original) %>% 
  full_join(arg_info, by = "parsnip") %>% 
  mutate(package = ifelse(engine == "spark", "sparklyr", engine)) %>%
  mutate_at(c("parsnip", "original"), glue::backtick) 

arg_info %>%
  select(package, `Argument Type`, original) %>%
  # mutate(original = paste0("<tt>", original, "</tt>")) %>% 
  pivot_wider(
    id_cols = c(`Argument Type`),
    values_from = c(original),
    names_from = c(package)
  ) %>% 
  knitr::kable(
    caption = "Example argument names for different random forest functions.",
    label = "rand-forest-args",
    escape = FALSE
  )
```

In an effort to make argument specification less painful, `r pkg(parsnip)` uses common argument names within and between packages. Table \@ref(tab:parsnip-args) shows, for random forests, what `r pkg(parsnip)` models use.

```{r, models-parsnip-names, echo = FALSE, results = "asis"}
arg_info %>%
  select(`Argument Type`, parsnip) %>%
  distinct() %>% 
  # mutate(parsnip = paste0("<tt>", parsnip, "</tt>")) %>% 
  knitr::kable(
    caption = "Random forest argument names used by parsnip.",
    label = "parsnip-args",
    escape = FALSE
  ) 
```

Admittedly, this is one more set of arguments to memorize. However, when other types of models have the same argument types, these names still apply. For example, boosted tree ensembles also create a large number of tree-based models, so `trees` is also used there, as is `min_n`, and so on. 

Some of the original argument names can be fairly jargon-y. For example, to specify the amount of regularization to use in a glmnet model, the Greek letter `lambda` is used. While this mathematical notation is commonly used in the statistics literature, it is not obvious to many people what `lambda` represents (especially those who consume the model results). Since this is the penalty used in regularization, `r pkg(parsnip)` standardizes on the argument name `penalty`. Similarly, the number of neighbors in a _K_-nearest neighbors model is called `neighbors` instead of `k`. Our rule of thumb when standardizing argument names is:

> If a practitioner were to include these names in a plot or table, would the people viewing those results understand the name? 

To understand how the `r pkg(parsnip)` argument names map to the original names, use the help file for the model (available via `?rand_forest`) as well as the `translate()` function: 

```{r models-glmnet-trans}
rand_forest(trees = 1000, min_n = 5) %>% 
  set_engine("ranger") %>% 
  set_mode("regression") %>% 
  translate()
```

Modeling functions in `r pkg(parsnip)` separate model arguments into two categories: 

* _Main arguments_ are more commonly used and tend to be available across engines. 

* _Engine arguments_ are either specific to a particular engine or used more rarely. 

For example, in the translation of the random forest code above, the arguments `num.threads`, `verbose`, and `seed` were added by default. These arguments are specific to the `r pkg(ranger)` implementation of random forest models and wouldn't make sense as main arguments. Engine-specific arguments can be specified in `set_engine()`. For example, to have the `ranger::ranger()` function print out more information about the fit:

```{r models-ranger-verb}
rand_forest(trees = 1000, min_n = 5) %>% 
  set_engine("ranger", verbose = TRUE) %>% 
  set_mode("regression") 
```


## Use the Model Results

Once the model is created and fit, we can use the results in a variety of ways; we might want to plot, print, or otherwise examine the model output. Several quantities are stored in a `r pkg(parsnip)` model object, including the fitted model. This can be found in an element called `fit`, which can be returned using the `extract_fit_engine()` function:

```{r models-pluck}
lm_form_fit %>% extract_fit_engine()
```

Normal methods can be applied to this object, such as printing, plotting, and so on: 

```{r models-pluck-coef}
lm_form_fit %>% extract_fit_engine() %>% vcov()
```

:::rmdwarning
Never pass the `fit` element of a `r pkg(parsnip)` model to a model prediction function, i.e., use `predict(lm_form_fit)` but **do not** use `predict(lm_form_fit$fit)`. If the data were preprocessed in any way, incorrect predictions will be generated (sometimes, without errors). The underlying model's prediction function has no idea if any transformations have been made to the data prior to running the model. See Chapter \@ref(models) for more on making predictions. 
:::

One issue with some existing methods in base R is that the results are stored in a manner that may not be the most useful. For example, the `summary()` method for `lm` objects can be used to print the results of the model fit, including a table with parameter values, their uncertainty estimates, and p-values. These particular results can also be saved:

```{r models-lm-param}
model_res <- 
  lm_form_fit %>% 
  extract_fit_engine() %>% 
  summary()

# The model coefficient table is accessible via the `coef` method.
param_est <- coef(model_res)
class(param_est)
param_est
```

There are a few things to notice about this result. First, the object is a numeric matrix. This data structure was mostly likely chosen since all of the calculated results are numeric and a matrix object is stored more efficiently than a data frame. This choice was probably made in the late 1970's when computational efficiency was extremely critical. Second, the non-numeric data (the labels for the coefficients) are contained in the row names. Keeping the parameter labels as row names is very consistent with the conventions in the original S language. 

A reasonable next step might be to create a visualization of the parameter values. To do this, it would be sensible to convert the parameter matrix to a data frame. We could add the row names as a column so that they can be used in a plot. However, notice that several of the existing matrix column names would not be valid R column names for ordinary data frames (e.g. `"Pr(>|t|)"`).  Another complication is the consistency of the column names. For `lm` objects, the column for the test statistic is `"Pr(>|t|)"`, but for other models, a different test might be used and, as a result, the column name would be different (e.g., `"Pr(>|z|)"`) and the type of test would be _encoded in the column name_.  

While these additional data formatting steps are not impossible to overcome, they are a hindrance, especially since they might be different for different types of models. The matrix is not a highly reusable data structure mostly because it constrains the data to be of a single type (e.g. numeric). Additionally, keeping some data in the dimension names is also problematic since those data must be extracted to be of general use.

As a solution, the `r pkg(broom)` package has methods to convert many types of model objects to a tidy structure. For example, using the `tidy()` method on the linear model produces:


```{r models-tidy-lm}
tidy(lm_form_fit)
```

The column names are standardized across models and do not contain any additional data (such as the type of statistical test). The data previously contained in the row names are now in a column called `term` and so on. One important principle in the tidymodels ecosystem is that a function should return values that are _predictable, consistent,_ and _unsurprising_. 


## Make Predictions {#parsnip-predictions}

Another area where `r pkg(parsnip)` diverges from conventional R modeling functions is the format of values returned from `predict()`. For predictions, `r pkg(parsnip)` always conforms to the following rules: 

1. The results are always a tibble.
2. The column names of the tibble are always predictable. 
3. There are always as many rows in the tibble as there are in the input data set. 

For example, when numeric data are predicted: 

```{r models-small-pred}
ames_test_small <- ames_test %>% slice(1:5)
predict(lm_form_fit, new_data = ames_test_small)
```

The row order of the predictions are always the same as the original data. 

:::rmdnote
Why are there leading dots in some of the column names? Some tidyverse and tidymodels arguments and return values contain periods. This is to protect against merging data with duplicate names. There are some data sets that contain predictors named `pred`! 
:::

These three rules make it easier to merge predictions with the original data: 

```{r models-small-int}
ames_test_small %>% 
  select(Sale_Price) %>% 
  bind_cols(predict(lm_form_fit, ames_test_small)) %>% 
  # Add 95% prediction intervals to the results:
  bind_cols(predict(lm_form_fit, ames_test_small, type = "pred_int")) 
```

The motivation for the first rule comes from some R packages producing dissimilar data types from prediction functions. For example, the `r pkg(ranger)` package is an excellent tool for computing random forest models. However, instead of returning a data frame or vector as output, a specialized object is returned that has multiple values embedded within it (including the predicted values). This is just one more step for the data analyst to work around in their scripts. As another example, the native `r pkg(glmnet)` model can return at least four different output types for predictions, depending on the model specifics and characteristics of the data. These are shown in Table \@ref(tab:predict-types).

```{r model-pred-types, echo = FALSE, results = "asis"}
tribble(
  ~ `Type of Prediction`, ~ `Returns a:`,
  "numeric",                 "numeric matrix",
  "class",                   "character matrix",
  "probability (2 classes)", "numeric matrix (2nd level only)",
  "probability (3+ classes)", "3D numeric array (all levels)", 
) %>% 
  knitr::kable(
    caption = "Different return values for glmnet prediction types.",
    label = "predict-types"
  ) 
```

Additionally, the column names of the results contain coded values that map to a vector called `lambda` within the glmnet model object. This excellent statistical method can be discouraging to use in practice because of all of the special cases an analyst might encounter that require additional code to be useful.

For the second tidymodels prediction rule, the predictable column names for different types of predictions are shown in Table \@ref(tab:predictable-column-names). 

```{r model-pred-info, echo = FALSE, results = "asis"}
tribble(
  ~ `type value`, ~ `column name(s)`,
  "numeric", ".pred",
  "class", ".pred_class",
  "prob", ".pred_{class levels}",
  "conf_int", ".pred_lower, .pred_upper",
  "pred_int", ".pred_lower, .pred_upper"
) %>% 
  mutate_all(glue::backtick) %>%
  knitr::kable(
    caption = "The tidymodels mapping of prediction types and column names.",
    label = "predictable-column-names",
  ) 
```

The third rule regarding the number of rows in the output is critical. For example, if any rows of the new data contain missing values, the output will be padded with missing results for those rows. 
A main advantage of standardizing the model interface and prediction types in `r pkg(parsnip)` is that, when different models are used, the syntax is identical. Suppose that we used a decision tree to model the Ames data. Outside of the model specification, there are no significant differences in the code pipeline: 

```{r models-cart}
tree_model <- 
  decision_tree(min_n = 2) %>% 
  set_engine("rpart") %>% 
  set_mode("regression")

tree_fit <- 
  tree_model %>% 
  fit(Sale_Price ~ Longitude + Latitude, data = ames_train)

ames_test_small %>% 
  select(Sale_Price) %>% 
  bind_cols(predict(tree_fit, ames_test_small))
```

This demonstrates the benefit of homogenizing the data analysis process and syntax across different models. It enables the user to spend their time on the results and interpretation rather than having to focus on the syntactical differences between R packages. 

## parsnip-Extension Packages

The `r pkg(parsnip)` package itself contains interfaces to a number of models. However, for ease of package installation and maintenance, there are other tidymodels packages that have `r pkg(parsnip)` model definitions for other sets of models. The `r pkg(discrim)` package has model definitions for the set of classification techniques called _discriminant analysis_ methods (such as linear or quadratic discriminant analysis). In this way, the package dependencies required for installing `r pkg(parsnip)` are reduced. A list of _all_ of the models that can be used with `r pkg(parsnip)` (across different packages that are on CRAN) can be found at <https://www.tidymodels.org/find/>.  

## Creating Model Specifications {#parsnip-addin}

It may become tedious to write many model specifications, or to remember how to write the code to generate them. The `r pkg(parsnip)` package includes an RStudio addin^[<https://rstudio.github.io/rstudioaddins/>] that can help. Either choosing this addin from the _Addins_ toolbar menu or running the code: 


```{r models-add-in, eval = FALSE}
parsnip_addin()
```

will open a window in the Viewer panel of the RStudio IDE with a list of possible models for each model mode. These can be written to the source code panel.

The model list includes models from `r pkg(parsnip)` and `r pkg(parsnip)`-adjacent packages that are on CRAN. 


## Chapter Summary {#models-summary}

This chapter introduced the `r pkg(parsnip)` package, which provides a common interface for models across R packages using a standard syntax. The interface and resulting objects have a predictable structure. 

The code for modeling the Ames data that we will use moving forward is:

```{r models-summary, eval = FALSE}
library(tidymodels)
data(ames)
ames <- mutate(ames, Sale_Price = log10(Sale_Price))

set.seed(123)
ames_split <- initial_split(ames, prop = 0.80, strata = Sale_Price)
ames_train <- training(ames_split)
ames_test  <-  testing(ames_split)

lm_model <- linear_reg() %>% set_engine("lm")
```<|MERGE_RESOLUTION|>--- conflicted
+++ resolved
@@ -120,15 +120,7 @@
 lm_xy_fit
 ```
 
-<<<<<<< HEAD
-:::rmdwarning
-The differences between `fit()` and `fit_xy()` may not be obvious. 
-
-When `fit()` is used with a model specification, this _almost always_ means that dummy variables will be created from qualitative predictors. If the underlying function requires a matrix (like glmnet), it will make them. However, if the underlying function uses a formula, `fit()` just passes the formula to that function. We estimate that 99% of modeling functions using formulas make dummy variables. The other 1% include tree-based methods that do not require purely numeric predictors.^[See Chapter \@ref(workflows) for more about using formulas in tidymodels.]
-=======
 [^fitxy]: What are the differences between `fit()` and `fit_xy()`? The `fit_xy()` function always passes the data as-is to the underlying model function. It will not create dummy/indicator variables before doing so. When `fit()` is used with a model specification, this _almost always_ means that dummy variables will be created from qualitative predictors. If the underlying function requires a matrix (like glmnet), it will make them. However, if the underlying function uses a formula, `fit()` just passes the formula to that function. We estimate that 99% of modeling functions using formulas make dummy variables. The other 1% include tree-based methods that do not require purely numeric predictors. See Section \@ref(workflow-encoding) for more about using formulas in tidymodels. 
->>>>>>> 8e746730
-
 
 Not only does `r pkg(parsnip)` enable a consistent model interface for different packages, it also provides consistency in the _model arguments_. It is common for different functions which fit the same model to have different argument names. Random forest model functions are a good example. Three commonly used arguments are the number of trees in the ensemble, the number of predictors to randomly sample with each split within a tree, and the number of data points required to make a split. For three different R packages implementing this algorithm, those arguments are shown in Table \@ref(tab:rand-forest-args).
 
