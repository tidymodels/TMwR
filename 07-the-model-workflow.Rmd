--- conflicted
+++ resolved
@@ -9,12 +9,7 @@
 
 # A Model Workflow {#workflows}
 
-<<<<<<< HEAD
 In the previous chapter, we discussed the `r pkg(parsnip)` package, which can be used to define and fit the model. This chapter introduces a new concept called a _model workflow_. The purpose of this concept (and the corresponding tidymodels `workflow()` object) is to encapsulate the major pieces of the modeling process (previously discussed in Chapter \@ref(software-modeling)). The workflow is important in two ways. First, using a workflow concept encourages good methodology since it is a single point of entry to the estimation components of a data analysis. Second, it enables the user to better organize their projects. These two points are discussed in the following sections.  
-=======
-In the previous chapter, we discussed the `r pkg(parsnip)` package, which can be used to define and fit the model. This chapter introduces a new concept called a _model workflow_. The purpose of this concept (and the corresponding tidymodels `workflow()` object) is to encapsulate the major pieces of the modeling process (discussed in Section \@ref(model-phases)). The workflow is important in two ways. First, using a workflow concept encourages good methodology since it is a single point of entry to the estimation components of a data analysis. Second, it enables the user to better organize projects. These two points are discussed in the following sections.  
->>>>>>> 59ac57b5
-
 
 ## Where Does the Model Begin and End? {#begin-model-end}
 
@@ -44,11 +39,7 @@
 
 Binding together the analytical components of data analysis is important for another reason. Future chapters will demonstrate how to accurately measure performance, as well as how to optimize structural parameters (i.e., model tuning). To correctly quantify model performance on the training set, Chapter \@ref(resampling) advocates using resampling methods. To do this properly, no data-driven parts of the analysis should be excluded from validation. To this end, the workflow must include all significant estimation steps.
 
-<<<<<<< HEAD
 To illustrate, consider principal component analysis (PCA) signal extraction. We'll talk about this more in Chapter \@ref(recipes) as well as Chapter \@ref(dimensionality); PCA is a way to replace correlated predictors with new artificial features that are uncorrelated and capture most of the information in the original set. The new features could be used as the predictors and least squares regression could be used to estimate the model parameters. 
-=======
-To illustrate, consider principal component analysis (PCA) signal extraction. We'll talk about this more in Section \@ref(example-steps) as well as Chapter \@ref(dimensionality); PCA is a way to replace correlated predictors with new artificial features that are uncorrelated and capture most of the information in the original set. The new features could be used as the predictors, and least squares regression could be used to estimate the model parameters. 
->>>>>>> 59ac57b5
 
 There are two ways of thinking about the model workflow. Figure \@ref(fig:bad-workflow) illustrates the _incorrect_ method: to think of the PCA preprocessing step, as _not being part of the modeling workflow_.
 
@@ -165,11 +156,7 @@
 
 ## How Does a `workflow()` Use the Formula? {#workflow-encoding}
 
-<<<<<<< HEAD
 Recall from Chapter \@ref(base-r) that the formula method in R has multiple purposes (we will discuss this further in Chapter \@ref(recipes)). One of these is to properly encode the original data into an analysis ready format. This can involve executing in-line transformations (e.g., `log(x)`), creating dummy variable columns, creating interactions or other column expansions, and so on. However, there are many statistical methods that require different types of encodings: 
-=======
-Recall from Section \@ref(formula) that the formula method in R has multiple purposes (we will discuss this further in Chapter \@ref(recipes)). One of these is to properly encode the original data into an analysis-ready format. This can involve executing inline transformations (e.g., `log(x)`), creating dummy variable columns, creating interactions or other column expansions, and so on. However, many statistical methods require different types of encodings: 
->>>>>>> 59ac57b5
 
  * Most packages for tree-based models use the formula interface but *do not* encode the categorical predictors as dummy variables. 
  
